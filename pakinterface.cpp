/*
    Copyright 2015 by Joseph Forgione
    This file is part of VCC (Virtual Color Computer).

    VCC (Virtual Color Computer) is free software: you can redistribute it and/or modify
    it under the terms of the GNU General Public License as published by
    the Free Software Foundation, either version 3 of the License, or
    (at your option) any later version.

    VCC (Virtual Color Computer) is distributed in the hope that it will be useful,
    but WITHOUT ANY WARRANTY; without even the implied warranty of
    MERCHANTABILITY or FITNESS FOR A PARTICULAR PURPOSE.  See the
    GNU General Public License for more details.

    You should have received a copy of the GNU General Public License
    along with VCC (Virtual Color Computer).  If not, see <http://www.gnu.org/licenses/>.
*/

#include <Windows.h>
#include <windowsx.h>
#include "commdlg.h"
#include <stdio.h>
#include <process.h>
#include "defines.h"
#include "tcc1014mmu.h"
#include "tcc1014registers.h"
#include "ModuleDefs.h"
#include "CartridgeMenu.h"
#include "pakinterface.h"
#include "config.h"
#include "Vcc.h"
#include "mc6821.h"
#include "logger.h"
#include "fileops.h"
#include "DialogOps.h"
#define HASCONFIG		1
#define HASIOWRITE		2
#define HASIOREAD		4
#define NEEDSCPUIRQ		8
#define DOESDMA			16
#define NEEDHEARTBEAT	32
#define ANALOGAUDIO		64
#define CSWRITE			128
#define CSREAD			256
#define RETURNSSTATUS	512
#define CARTRESET		1024
#define SAVESINI		2048
#define ASSERTCART		4096

// Storage for Pak ROMs
static uint8_t *ExternalRomBuffer = nullptr;
static bool RomPackLoaded = false;

extern SystemState EmuState;
static unsigned int BankedCartOffset=0;
static char DllPath[256]="";
static unsigned short ModualParms=0;
static HINSTANCE hinstLib = nullptr;

static void (*GetModuleName)(char *,char *,CARTMENUCALLBACK)=nullptr;
static void (*ConfigModule)(unsigned char)=nullptr;
static void (*SetInteruptCallPointer)(PAKINTERUPT)=nullptr;
static void (*DmaMemPointer) (MEMREAD8,MEMWRITE8)=nullptr;
static void (*HeartBeat)()=nullptr;
static void (*PakPortWrite)(unsigned char,unsigned char)=nullptr;
static unsigned char (*PakPortRead)(unsigned char)=nullptr;
static void (*PakMemWrite8)(unsigned char,unsigned short)=nullptr;
static unsigned char (*PakMemRead8)(unsigned short)=nullptr;
static void (*ModuleStatus)(char *)=nullptr;
static unsigned short (*ModuleAudioSample)()=nullptr;
static void (*ModuleReset) ()=nullptr;
static void (*SetIniPath) (const char *)=nullptr;
static void (*PakSetCart)(SETCART)=nullptr;
static char PakPath[MAX_PATH] = "";
static char PakName[MAX_PATH] = "";

static char Did=0;
int FileID(const char *);

static HMENU hVccMenu = nullptr;
static bool CartMenuCreated = false;

static 	char Modname[MAX_PATH]="Blank";

void PakTimer()
{
	if (HeartBeat != nullptr)
		HeartBeat();
	return;
}

void ResetBus()
{
	BankedCartOffset=0;
	if (ModuleReset !=nullptr)
		ModuleReset();
	return;
}

void GetModuleStatus(SystemState *SMState)
{
	if (ModuleStatus!=nullptr)
		ModuleStatus(SMState->StatusLine);
	else
		sprintf(SMState->StatusLine,"");
	return;
}

unsigned char PackPortRead (unsigned char port)
{
	if (PakPortRead != nullptr)
		return(PakPortRead(port));

	return 0;
}

void PackPortWrite(unsigned char Port,unsigned char Data)
{
	if (PakPortWrite != nullptr)
	{
		PakPortWrite(Port,Data);
		return;
	}

	if ((Port == 0x40) && (RomPackLoaded == true)) {
		BankedCartOffset = (Data & 15) << 14;
	}

	return;
}

unsigned char PackMem8Read (unsigned short Address)
{
	if (PakMemRead8!=nullptr)
		return(PakMemRead8(Address&32767));
	if (ExternalRomBuffer!=nullptr)
		return(ExternalRomBuffer[(Address & 32767)+BankedCartOffset]);
	return 0;
}

void PackMem8Write(unsigned short Address,unsigned char Value)
{
	if (PakMemWrite8!=nullptr)
		PakMemWrite8(Address&32767,Value);
	if (ExternalRomBuffer!=nullptr)
		ExternalRomBuffer[(Address & 32767)+BankedCartOffset] = Value;
	return;
}

// Convert PAK interrupt assert to CPU assert or Gime assert.
void (PakAssertInterupt) (unsigned char interrupt, unsigned char source)
{
	(void) source; // not used

	switch (interrupt) {
	case INT_CART:
		GimeAssertCartInterupt();
		break;
	case INT_NMI:
		CPUAssertInterupt(IS_NMI, INT_NMI);
		break;
	}
}

unsigned short PackAudioSample()
{
	if (ModuleAudioSample !=nullptr)
		return(ModuleAudioSample());
	return 0;
}

<<<<<<< HEAD
// Create first two entries for cartridge menu.
void BeginCartMenu()
{
	CartMenu.add("", MID_BEGIN, MIT_Head, 0);
	CartMenu.add("Cartridge",MID_ENTRY,MIT_Head);
	if (hinstLib) {
		char tmp[64];
		snprintf(tmp,64,"Eject %s",PakName);
		CartMenu.add(tmp,ControlId(2),MIT_Slave);
	} else {
		CartMenu.add("Load Cart",ControlId(1),MIT_Slave);
	}
	CartMenu.add("",MID_FINISH,MIT_Head);
}

// Callback for loaded cart DLLs. First two entries are reserved
void CartMenuCallBack(const char *name, int menu_id, int type)
{
	CartMenu.add(name, menu_id, (MenuItemType) type, 2);
}

int LoadCart(void)
=======
int LoadCart()
>>>>>>> 65750792
{
	char inifile[MAX_PATH];
	GetIniFilePath(inifile);
	GetPrivateProfileString("DefaultPaths", "PakPath", "", PakPath, MAX_PATH, inifile);
	FileDialog dlg;
	dlg.setTitle(TEXT("Load Program Pack"));
	dlg.setInitialDir(PakPath);
	dlg.setFilter("DLL Packs\0*.dll\0Rom Packs\0*.ROM;*.ccc;*.pak\0\0");
	dlg.setFlags(OFN_FILEMUSTEXIST);
	if (dlg.show()) {
		if (InsertModule(dlg.path()) == 0) {
			dlg.getdir(PakPath);
			WritePrivateProfileString("DefaultPaths", "PakPath", PakPath, inifile);
			return 0;
		}
	}
	return 1;
}

// Insert Module returns 0 on success
int InsertModule (const char *ModulePath)
{
	char CatNumber[MAX_LOADSTRING]="";
	char Temp[MAX_LOADSTRING]="";
	char String[1024]="";
	char TempIni[MAX_PATH]="";
	unsigned char FileType=0;

	FileType=FileID(ModulePath);

	switch (FileType)
	{
	case 0:		//File doesn't exist
		return NOMODULE;
		break;

	case 2:		//File is a ROM image
		UnloadDll();
		load_ext_rom(ModulePath);

		strncpy(Modname,ModulePath,MAX_PATH);
		PathStripPath(Modname);
		BeginCartMenu();

		// Reset if enabled
		EmuState.ResetPending = 2;
		SetCart(1);
		return NOMODULE;
	break;

	case 1:		//File is a DLL
		UnloadDll();
		hinstLib=nullptr;
		hinstLib = LoadLibrary(ModulePath);
		_DLOG("pak:LoadLibrary %s %d\n",ModulePath,hinstLib);
		if (hinstLib == nullptr)
			return NOMODULE;

		strncpy(PakName,ModulePath,MAX_PATH);
		PathStripPath(PakName);
		BeginCartMenu();

		SetCart(0);
		GetModuleName=(GETNAME)GetProcAddress(hinstLib, "ModuleName");
		ConfigModule=(CONFIGIT)GetProcAddress(hinstLib, "ModuleConfig");
		PakPortWrite=(PACKPORTWRITE) GetProcAddress(hinstLib, "PackPortWrite");
		PakPortRead=(PACKPORTREAD) GetProcAddress(hinstLib, "PackPortRead");
		SetInteruptCallPointer=(SETINTERUPTCALLPOINTER)GetProcAddress(hinstLib, "AssertInterupt");
		DmaMemPointer=(DMAMEMPOINTERS) GetProcAddress(hinstLib, "MemPointers");
		HeartBeat=(HEARTBEAT) GetProcAddress(hinstLib, "HeartBeat");
		PakMemWrite8=(MEMWRITE8) GetProcAddress(hinstLib, "PakMemWrite8");
		PakMemRead8=(MEMREAD8) 	GetProcAddress(hinstLib, "PakMemRead8");
		ModuleStatus=(MODULESTATUS) GetProcAddress(hinstLib, "ModuleStatus");
		ModuleAudioSample=(MODULEAUDIOSAMPLE) GetProcAddress(hinstLib, "ModuleAudioSample");
		ModuleReset=(MODULERESET) GetProcAddress(hinstLib, "ModuleReset");
		SetIniPath=(SETINIPATH) GetProcAddress(hinstLib,"SetIniPath");
		PakSetCart=(SETCARTPOINTER) GetProcAddress(hinstLib,"SetCart");
		if (GetModuleName == nullptr)
		{
			FreeLibrary(hinstLib);
			_DLOG("pak:err FreeLibrary %d %d\n",hinstLib,rc);
			hinstLib=nullptr;
			return NOTVCC;
		}
		BankedCartOffset=0;
		if (DmaMemPointer!=nullptr)
			DmaMemPointer(MemRead8,MemWrite8);
		if (SetInteruptCallPointer!=nullptr)
			SetInteruptCallPointer(PakAssertInterupt);
		GetModuleName(Modname,CatNumber,CartMenuCallBack);  //Instanciate the menus HERE
		sprintf(Temp,"Configure %s",Modname);

		strcat(String,"Module Name: ");
		strcat(String,Modname);
		strcat(String,"\n");
		if (ConfigModule!=nullptr)
		{
			ModualParms|=1;
			strcat(String,"Has Configurable options\n");
		}
		if (PakPortWrite!=nullptr)
		{
			ModualParms|=2;
			strcat(String,"Is IO writable\n");
		}
		if (PakPortRead!=nullptr)
		{
			ModualParms|=4;
			strcat(String,"Is IO readable\n");
		}
		if (SetInteruptCallPointer!=nullptr)
		{
			ModualParms|=8;
			strcat(String,"Generates Interupts\n");
		}
		if (DmaMemPointer!=nullptr)
		{
			ModualParms|=16;
			strcat(String,"Generates DMA Requests\n");
		}
		if (HeartBeat!=nullptr)
		{
			ModualParms|=32;
			strcat(String,"Needs Heartbeat\n");
		}
		if (ModuleAudioSample!=nullptr)
		{
			ModualParms|=64;
			strcat(String,"Analog Audio Outputs\n");
		}
		if (PakMemWrite8!=nullptr)
		{
			ModualParms|=128;
			strcat(String,"Needs ChipSelect Write\n");
		}
		if (PakMemRead8!=nullptr)
		{
			ModualParms|=256;
			strcat(String,"Needs ChipSelect Read\n");
		}
		if (ModuleStatus!=nullptr)
		{
			ModualParms|=512;
			strcat(String,"Returns Status\n");
		}
		if (ModuleReset!=nullptr)
		{
			ModualParms|=1024;
			strcat(String,"Needs Reset Notification\n");
		}
		if (SetIniPath!=nullptr)
		{
			ModualParms|=2048;
			GetIniFilePath(TempIni);
			SetIniPath(TempIni);
		}
		if (PakSetCart!=nullptr)
		{
			ModualParms|=4096;
			strcat(String,"Can Assert CART\n");
			PakSetCart(SetCart);
		}
		strcpy(DllPath,ModulePath);
		EmuState.ResetPending=2;

		return 0;
		break;
	}
	return NOMODULE;
}

/**
Load a ROM pack
return total bytes loaded, or 0 on failure
*/
int load_ext_rom(const char *filename)
{
	constexpr size_t PAK_MAX_MEM = 0x40000;

	// If there is an existing ROM, ditch it
	if (ExternalRomBuffer != nullptr) {
		free(ExternalRomBuffer);
	}

	// Allocate memory for the ROM
	ExternalRomBuffer = (uint8_t*)malloc(PAK_MAX_MEM);

	// If memory was unable to be allocated, fail
	if (ExternalRomBuffer == nullptr) {
		MessageBox(nullptr, "cant allocate ram", "Ok", 0);
		return 0;
	}

	// Open the ROM file, fail if unable to
	FILE *rom_handle = fopen(filename, "rb");
	if (rom_handle == nullptr)
		return 0;

	// Load the file, one byte at a time.. (TODO: Get size and read entire block)
	size_t index=0;
	while ((feof(rom_handle) == 0) && (index < PAK_MAX_MEM)) {
		ExternalRomBuffer[index++] = fgetc(rom_handle);
	}
	fclose(rom_handle);

	UnloadDll();
	BankedCartOffset=0;
	RomPackLoaded=true;

	return index;
}

void UnloadDll()
{
	GetModuleName=nullptr;
	ConfigModule=nullptr;
	PakPortWrite=nullptr;
	PakPortRead=nullptr;
	SetInteruptCallPointer=nullptr;
	DmaMemPointer=nullptr;
	HeartBeat=nullptr;
	PakMemWrite8=nullptr;
	PakMemRead8=nullptr;
	ModuleStatus=nullptr;
	ModuleAudioSample=nullptr;
	ModuleReset=nullptr;
	int rc = FreeLibrary(hinstLib);
	_DLOG("pak:UnloadDll FreeLibrary %d %d\n",hinstLib,rc);
	hinstLib=nullptr;

	BeginCartMenu();
	return;
}

void GetCurrentModule(char *DefaultModule)
{
	strcpy(DefaultModule,DllPath);
	return;
}

void UpdateBusPointer()
{
	if (SetInteruptCallPointer!=nullptr)
		SetInteruptCallPointer(PakAssertInterupt);
	return;
}

void UnloadPack()
{
	UnloadDll();
	strcpy(DllPath,"");
	strcpy(Modname,"Blank");
	RomPackLoaded=false;
	SetCart(0);

	if (ExternalRomBuffer != nullptr) {
		free(ExternalRomBuffer);
	}
	ExternalRomBuffer=nullptr;

	EmuState.ResetPending=2;
	BeginCartMenu();
	return;
}

int FileID(const char *Filename)
{
	FILE *DummyHandle=nullptr;
	char Temp[3]="";
	DummyHandle=fopen(Filename,"rb");
	if (DummyHandle==nullptr)
		return 0;	//File Doesn't exist

	Temp[0]=fgetc(DummyHandle);
	Temp[1]=fgetc(DummyHandle);
	Temp[2]=0;
	fclose(DummyHandle);
	if (strcmp(Temp,"MZ")==0)
		return 1;	//DLL File
	return 2;		//Rom Image
}

// CartMenuActivated is called from VCC main when a cartridge menu item is clicked.
void CartMenuActivated(unsigned int MenuID)
{
	switch (MenuID)
	{
	case 1:
		LoadPack();
		break;
	case 2:
		UnloadPack();
		break;
	default:
		if (ConfigModule !=nullptr) {
			ConfigModule(MenuID);
		}
		break;
	}
	return;
}
<<<<<<< HEAD
=======

// CallDynamicMenu uses recursion to iterate the menu items
// MenuItem is an array of 100 menu items.
// 	0 is the initial item (Cartridge)
// 	1 is used to indicate refresh
// 	Other than 0 and 1 MenuId is in range 5000 - 5099 for config items

void CallDynamicMenu(const char *MenuName, int MenuId, int Type)
{
	switch (MenuId) {

	// Menu 0 load or eject cart. Force eject before load.
	case MID_BEGIN:
		{
			MenuCount=0;
			CallDynamicMenu("Cartridge",MID_ENTRY,MIT_Head);
			if (hinstLib) {
				char Temp[256];
				sprintf(Temp,"Eject ");
				strcat(Temp, Modname);
				CallDynamicMenu(Temp,5002,MIT_Slave);
			} else {
				CallDynamicMenu("Load Cart",5001,MIT_Slave);
			}
		}
		break;

	// Menu 1 refresh - Recreate all menu items
	case MID_FINISH:
		RefreshDynamicMenu();
		break;

	// All others are stacked in MenuItem[]
	default:
		strcpy(MenuItem[MenuCount].MenuName,MenuName);
		MenuItem[MenuCount].MenuId=MenuId;
		MenuItem[MenuCount].Type=Type;
		MenuCount++;
		break;
	}
	return;
}

// Create dynamic menu items. This gets called by CallDynamicMenu for each menuitem
HMENU RefreshDynamicMenu()
{
	HMENU hMenu0, hMenu;

	// Only create main window popup once
	static HWND hOld;
	if ((hVccMenu == nullptr) | (EmuState.WindowHandle != hOld))
		hVccMenu=GetMenu(EmuState.WindowHandle);   	// Vcc main menu
	else
		DeleteMenu(hVccMenu,3,MF_BYPOSITION);      	// Delete forth popup menu (Cartridge)
	hOld = EmuState.WindowHandle;

	// Create first sub menu item
	hMenu = CreatePopupMenu();
	hMenu0 = hMenu;

	MENUITEMINFO Mii;
	memset(&Mii,0,sizeof(MENUITEMINFO));

	// Set title menu item id. "Cartridge" is 4999
	char MenuTitle[32]="Cartridge";

	Mii.cbSize= sizeof(MENUITEMINFO);
	Mii.fMask = MIIM_TYPE | MIIM_SUBMENU | MIIM_ID;  // setting the submenu id
	Mii.fType = MFT_STRING;                          // Type is a string
	Mii.wID = 4999;
	Mii.hSubMenu = hMenu;
	Mii.dwTypeData = MenuTitle;
	Mii.cch = strlen(MenuTitle);
	InsertMenuItem(hVccMenu,3,TRUE,&Mii);

	// Next menu item
	for (int ndx=0;ndx<MenuCount;ndx++) {
		if (strlen(MenuItem[ndx].MenuName) == 0)
			MenuItem[ndx].Type=MIT_StandAlone;

		//Create Menu item in title bar if no exist already
		switch (MenuItem[ndx].Type)
		{
		case MIT_Head:
			hMenu = CreatePopupMenu();
			Mii.fMask = MIIM_TYPE | MIIM_SUBMENU | MIIM_ID;
			Mii.fType = MFT_STRING;
			Mii.wID = MenuItem[ndx].MenuId;
			Mii.hSubMenu = hMenu;
			Mii.dwTypeData = MenuItem[ndx].MenuName;
			Mii.cch=strlen(MenuItem[ndx].MenuName);
			InsertMenuItem(hMenu0,0,FALSE,&Mii);
			break;
		case MIT_Slave:
			Mii.fMask = MIIM_TYPE |  MIIM_ID;
			Mii.fType = MFT_STRING;
			Mii.wID = MenuItem[ndx].MenuId;
			Mii.hSubMenu = hMenu;
			Mii.dwTypeData = MenuItem[ndx].MenuName;
			Mii.cch=strlen(MenuItem[ndx].MenuName);
			InsertMenuItem(hMenu,0,FALSE,&Mii);
			break;
		case MIT_Seperator:
			Mii.fMask = MIIM_TYPE |  MIIM_ID;
			Mii.wID = MenuItem[ndx].MenuId;
			Mii.hSubMenu = hVccMenu;
			Mii.dwTypeData = "";
			Mii.cch=0;
			Mii.fType = MF_SEPARATOR;
			InsertMenuItem(hMenu0,0,FALSE,&Mii);
			break;
		case MIT_StandAlone:
			Mii.fMask = MIIM_TYPE |  MIIM_ID;
			Mii.wID = MenuItem[ndx].MenuId;
			Mii.hSubMenu = hVccMenu;
			Mii.dwTypeData = MenuItem[ndx].MenuName;
			Mii.cch=strlen(MenuItem[ndx].MenuName);
			if (strlen(MenuItem[ndx].MenuName) == 0) {
				Mii.fType = MF_SEPARATOR;
			} else {
				Mii.fType = MFT_STRING;
			}
			InsertMenuItem(hMenu0,0,FALSE,&Mii);
			break;
		}
	}

	// Redraw VCC main menu
	DrawMenuBar(EmuState.WindowHandle);
	return hMenu0;
}
>>>>>>> 65750792
<|MERGE_RESOLUTION|>--- conflicted
+++ resolved
@@ -169,7 +169,6 @@
 	return 0;
 }
 
-<<<<<<< HEAD
 // Create first two entries for cartridge menu.
 void BeginCartMenu()
 {
@@ -191,10 +190,7 @@
 	CartMenu.add(name, menu_id, (MenuItemType) type, 2);
 }
 
-int LoadCart(void)
-=======
 int LoadCart()
->>>>>>> 65750792
 {
 	char inifile[MAX_PATH];
 	GetIniFilePath(inifile);
@@ -496,137 +492,4 @@
 	}
 	return;
 }
-<<<<<<< HEAD
-=======
-
-// CallDynamicMenu uses recursion to iterate the menu items
-// MenuItem is an array of 100 menu items.
-// 	0 is the initial item (Cartridge)
-// 	1 is used to indicate refresh
-// 	Other than 0 and 1 MenuId is in range 5000 - 5099 for config items
-
-void CallDynamicMenu(const char *MenuName, int MenuId, int Type)
-{
-	switch (MenuId) {
-
-	// Menu 0 load or eject cart. Force eject before load.
-	case MID_BEGIN:
-		{
-			MenuCount=0;
-			CallDynamicMenu("Cartridge",MID_ENTRY,MIT_Head);
-			if (hinstLib) {
-				char Temp[256];
-				sprintf(Temp,"Eject ");
-				strcat(Temp, Modname);
-				CallDynamicMenu(Temp,5002,MIT_Slave);
-			} else {
-				CallDynamicMenu("Load Cart",5001,MIT_Slave);
-			}
-		}
-		break;
-
-	// Menu 1 refresh - Recreate all menu items
-	case MID_FINISH:
-		RefreshDynamicMenu();
-		break;
-
-	// All others are stacked in MenuItem[]
-	default:
-		strcpy(MenuItem[MenuCount].MenuName,MenuName);
-		MenuItem[MenuCount].MenuId=MenuId;
-		MenuItem[MenuCount].Type=Type;
-		MenuCount++;
-		break;
-	}
-	return;
-}
-
-// Create dynamic menu items. This gets called by CallDynamicMenu for each menuitem
-HMENU RefreshDynamicMenu()
-{
-	HMENU hMenu0, hMenu;
-
-	// Only create main window popup once
-	static HWND hOld;
-	if ((hVccMenu == nullptr) | (EmuState.WindowHandle != hOld))
-		hVccMenu=GetMenu(EmuState.WindowHandle);   	// Vcc main menu
-	else
-		DeleteMenu(hVccMenu,3,MF_BYPOSITION);      	// Delete forth popup menu (Cartridge)
-	hOld = EmuState.WindowHandle;
-
-	// Create first sub menu item
-	hMenu = CreatePopupMenu();
-	hMenu0 = hMenu;
-
-	MENUITEMINFO Mii;
-	memset(&Mii,0,sizeof(MENUITEMINFO));
-
-	// Set title menu item id. "Cartridge" is 4999
-	char MenuTitle[32]="Cartridge";
-
-	Mii.cbSize= sizeof(MENUITEMINFO);
-	Mii.fMask = MIIM_TYPE | MIIM_SUBMENU | MIIM_ID;  // setting the submenu id
-	Mii.fType = MFT_STRING;                          // Type is a string
-	Mii.wID = 4999;
-	Mii.hSubMenu = hMenu;
-	Mii.dwTypeData = MenuTitle;
-	Mii.cch = strlen(MenuTitle);
-	InsertMenuItem(hVccMenu,3,TRUE,&Mii);
-
-	// Next menu item
-	for (int ndx=0;ndx<MenuCount;ndx++) {
-		if (strlen(MenuItem[ndx].MenuName) == 0)
-			MenuItem[ndx].Type=MIT_StandAlone;
-
-		//Create Menu item in title bar if no exist already
-		switch (MenuItem[ndx].Type)
-		{
-		case MIT_Head:
-			hMenu = CreatePopupMenu();
-			Mii.fMask = MIIM_TYPE | MIIM_SUBMENU | MIIM_ID;
-			Mii.fType = MFT_STRING;
-			Mii.wID = MenuItem[ndx].MenuId;
-			Mii.hSubMenu = hMenu;
-			Mii.dwTypeData = MenuItem[ndx].MenuName;
-			Mii.cch=strlen(MenuItem[ndx].MenuName);
-			InsertMenuItem(hMenu0,0,FALSE,&Mii);
-			break;
-		case MIT_Slave:
-			Mii.fMask = MIIM_TYPE |  MIIM_ID;
-			Mii.fType = MFT_STRING;
-			Mii.wID = MenuItem[ndx].MenuId;
-			Mii.hSubMenu = hMenu;
-			Mii.dwTypeData = MenuItem[ndx].MenuName;
-			Mii.cch=strlen(MenuItem[ndx].MenuName);
-			InsertMenuItem(hMenu,0,FALSE,&Mii);
-			break;
-		case MIT_Seperator:
-			Mii.fMask = MIIM_TYPE |  MIIM_ID;
-			Mii.wID = MenuItem[ndx].MenuId;
-			Mii.hSubMenu = hVccMenu;
-			Mii.dwTypeData = "";
-			Mii.cch=0;
-			Mii.fType = MF_SEPARATOR;
-			InsertMenuItem(hMenu0,0,FALSE,&Mii);
-			break;
-		case MIT_StandAlone:
-			Mii.fMask = MIIM_TYPE |  MIIM_ID;
-			Mii.wID = MenuItem[ndx].MenuId;
-			Mii.hSubMenu = hVccMenu;
-			Mii.dwTypeData = MenuItem[ndx].MenuName;
-			Mii.cch=strlen(MenuItem[ndx].MenuName);
-			if (strlen(MenuItem[ndx].MenuName) == 0) {
-				Mii.fType = MF_SEPARATOR;
-			} else {
-				Mii.fType = MFT_STRING;
-			}
-			InsertMenuItem(hMenu0,0,FALSE,&Mii);
-			break;
-		}
-	}
-
-	// Redraw VCC main menu
-	DrawMenuBar(EmuState.WindowHandle);
-	return hMenu0;
-}
->>>>>>> 65750792
+
