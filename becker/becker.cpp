#define _WINSOCK_DEPRECATED_NO_WARNINGS

#include <WinSock2.h>
#include <Windows.h>
#include <process.h>
#include <stdio.h>
#include "becker.h"
#include "resource.h" 
#include "../logger.h"
#include "../fileops.h"
#include "../CartridgeMenu.h"
#include "../ModuleDefs.h"

#ifndef USE_LOGGING
#define WriteLog(a,b)
#endif

// socket
static SOCKET dwSocket = 0;

// vcc stuff
static HINSTANCE g_hinstDLL=NULL;
static void (*PakSetCart)(unsigned char)=NULL;
LRESULT CALLBACK Config(HWND, UINT, WPARAM, LPARAM);
static char IniFile[MAX_PATH]="";
static unsigned char HDBRom[8192];
static bool DWTCPEnabled = false;

static HWND g_hConfigDlg;

// are we retrying tcp conn
static bool retry = false;

// circular buffer for socket io
static char InBuffer[BUFFER_SIZE];
static int InReadPos = 0;
static int InWritePos = 0;

// statistics
static int BytesWrittenSince = 0;
static int BytesReadSince = 0;
static DWORD LastStats;
static float ReadSpeed = 0;
static float WriteSpeed = 0;

// hostname and port

static char dwaddress[MAX_PATH];
static unsigned short dwsport = 65504;
static char curaddress[MAX_PATH];
static unsigned short curport = 65504;

//thread handle
static HANDLE hDWTCPThread;

// scratchpad for msgs
char msg[MAX_PATH];

// log lots of stuff...
static boolean logging = false;

static CARTMENUCALLBACK CartMenuCallback = NULL;
unsigned char LoadExtRom(const char *);
void SetDWTCPConnectionEnable(unsigned int enable);
int dw_setaddr(const char *bufdwaddr);
int dw_setport(const char *bufdwport);
<<<<<<< HEAD
void BuildCartMenu(void);
void LoadConfig(void);
void SaveConfig(void);
=======
void BuildDynaMenu();
void LoadConfig();
void SaveConfig();
>>>>>>> 65750792


// dll entry hook
BOOL APIENTRY DllMain( HINSTANCE  hinstDLL, 
                       DWORD  ul_reason_for_call, 
                       LPVOID lpReserved
					 )
{
    switch (ul_reason_for_call)
	{
		case DLL_PROCESS_ATTACH:
			// init
			g_hinstDLL=hinstDLL;
			LastStats = GetTickCount();
			SetDWTCPConnectionEnable(1);

			break;
		case DLL_PROCESS_DETACH:
			// shutdown

		
			break;

		// not used by Vcc
		case DLL_THREAD_ATTACH:
		case DLL_THREAD_DETACH:
			break;
    }

    return TRUE;
}






// coco checks for data
unsigned char dw_status( void )
{
        // check for input data waiting

        if (retry | (dwSocket == 0) | (InReadPos == InWritePos))
                return 0;
        else
                return 1;
}


// coco reads a byte
unsigned char dw_read( void )
{
        // increment buffer read pos, return next byte
        unsigned char dwdata = InBuffer[InReadPos];

        InReadPos++;

        if (InReadPos == BUFFER_SIZE)
                InReadPos = 0;

        BytesReadSince++;

        return dwdata;
}


// coco writes a byte
int dw_write( char dwdata)
{

        // send the byte if we're connected
        if ((dwSocket != 0) & (!retry))
        {	
				int res = send(dwSocket, &dwdata, 1, 0);
                if (res != 1)
                {
						sprintf(msg,"dw_write: socket error %d\n", WSAGetLastError());
						WriteLog(msg,TOCONS);
                        closesocket(dwSocket);
                        dwSocket = 0;        
                }
                else
                {
                        BytesWrittenSince++;
                }
        }
	     else
	    {
	              sprintf(msg,"coco write but null socket\n");
	              WriteLog(msg,TOCONS);
	     }

        return 0;
}


void killDWTCPThread()
{

        // close socket to cause io thread to die
        if (dwSocket != 0)
                closesocket(dwSocket);

        dwSocket = 0;
        
        // reset buffer po
        InReadPos = 0;
        InWritePos = 0;

}




// set our hostname, called from config.c
int dw_setaddr(const char *bufdwaddr)
{
        strcpy(dwaddress,bufdwaddr);
        return 0;
}


// set our port, called from config.c
int dw_setport(const char *bufdwport)
{
        dwsport = (unsigned short)atoi(bufdwport);

        if ((dwsport != curport) || (strcmp(dwaddress,curaddress) != 0))
        {
                // host or port has changed, kill open connection
                killDWTCPThread();
        }

        return 0;
}



// try to connect with DW server
void attemptDWConnection( void )
{

        retry = true;
        BOOL bOptValTrue = TRUE;
        int iOptValTrue = 1;


        strcpy(curaddress, dwaddress);
        curport= dwsport;

        // resolve hostname
        LPHOSTENT dwSrvHost= gethostbyname(dwaddress);
        
        if (dwSrvHost == NULL)
        {
                // invalid hostname/no dns
                retry = false;
        }
        
        // allocate socket
        dwSocket = socket (AF_INET,SOCK_STREAM,IPPROTO_TCP);

        if (dwSocket == INVALID_SOCKET)
        {
                // no deal
                retry = false;
              WriteLog("invalid socket.\n", TOCONS);
        }

        // set options
        setsockopt(dwSocket,IPPROTO_TCP,SO_REUSEADDR,(char *)&bOptValTrue,sizeof(bOptValTrue));
        setsockopt(dwSocket,IPPROTO_TCP,TCP_NODELAY,(char *)&iOptValTrue,sizeof(iOptValTrue));  

        // build server address
        SOCKADDR_IN dwSrvAddress;

        dwSrvAddress.sin_family= AF_INET;
        dwSrvAddress.sin_addr= *((LPIN_ADDR)*dwSrvHost->h_addr_list);
        dwSrvAddress.sin_port = htons(dwsport);
        
        // try to connect...
        int rc = connect(dwSocket,(LPSOCKADDR)&dwSrvAddress, sizeof(dwSrvAddress));

        retry = false;

        if (rc==SOCKET_ERROR)
        {
                // no deal
                closesocket(dwSocket);
                dwSocket = 0;
        }
}


// TCP connection thread
unsigned __stdcall DWTCPThread(void *Dummy)
{
        HANDLE hEvent = (HANDLE)Dummy;
        WSADATA wsaData;
        
        int sz;
        int res;

         // Request Winsock version 2.2
        if ((WSAStartup(0x202, &wsaData)) != 0)
        {
                WriteLog("WSAStartup() failed, DWTCPConnection thread exiting\n",TOCONS);
                WSACleanup();
                return 0;
        }
        
        

        while(DWTCPEnabled)
        {
                // get connected
                attemptDWConnection();

                // keep trying...
                while ((dwSocket == 0) & DWTCPEnabled)
                {
                        attemptDWConnection();

                        // after 2 tries, sleep between attempts
                        Sleep(TCP_RETRY_DELAY);
                }
                
                while ((dwSocket != 0) & DWTCPEnabled)
                {
                        // we have a connection, lets chew through some i/o
                        
                        // always read as much as possible, 
                        // max read is writepos to readpos or buffersize
                        // depending on positions of read and write ptrs

                        if (InReadPos > InWritePos)
                                sz = InReadPos - InWritePos;
                        else
                                sz = BUFFER_SIZE - InWritePos;

                        // read the data
                        res = recv(dwSocket,(char *)InBuffer + InWritePos, sz, 0);

                        if (res < 1)
                        {
                                // no good, bail out
                                closesocket(dwSocket);
                                dwSocket = 0;
                        } 
                        else
                        {
                                // good recv, inc ptr
                                InWritePos += res;
                                if (InWritePos == BUFFER_SIZE)
                                        InWritePos = 0;
                                        
                        }

                }

        }

        // close socket if necessary
        if (dwSocket != 0)
                closesocket(dwSocket);
                
        dwSocket = 0;

        _endthreadex(0);
        return 0;
}

// called from config.c/UpdateConfig
void SetDWTCPConnectionEnable(unsigned int enable)
{

        // turning us on?
        if ((enable == 1) & (!DWTCPEnabled))
        {
                DWTCPEnabled = true;

               // WriteLog("DWTCPConnection has been enabled.\n",TOCONS);

                // reset buffer pointers
                InReadPos = 0;
                InWritePos = 0;


                
                // start create thread to handle io
                hDWTCPThread;
                HANDLE hEvent;
                
                unsigned threadID;

                hEvent = CreateEvent( NULL, FALSE, FALSE, NULL ) ;
                
                if (hEvent==NULL)
                {
                      WriteLog("Cannot create DWTCPConnection thread!\n",TOCONS);
                        return;
                }

                // start it up...
                hDWTCPThread = (HANDLE)_beginthreadex( NULL, 0, &DWTCPThread, hEvent, 0, &threadID );

                if (hDWTCPThread==NULL)
                {
	                    WriteLog("Cannot start DWTCPConnection thread!\n",TOCONS);
                        return;
                }

                sprintf(msg,"DWTCPConnection thread started with id %d\n",threadID);
                WriteLog(msg,TOCONS);
                

        }
        else if ((enable != 1) & DWTCPEnabled)
        {
                // we were running but have been turned off
                DWTCPEnabled = false;
        
                killDWTCPThread();
        
                // WriteLog("DWTCPConnection has been disabled.\n",TOCONS);
        
        }

}

// dll exported functions
extern "C" __declspec(dllexport) void ModuleName(char *ModName,char *CatNumber,CARTMENUCALLBACK Temp)
	{
		LoadString(g_hinstDLL,IDS_MODULE_NAME, ModName, MAX_LOADSTRING);
		LoadString(g_hinstDLL,IDS_CATNUMBER,CatNumber, MAX_LOADSTRING);		
		strcpy(ModName,"HDBDOS/DW/Becker");

		CartMenuCallback =Temp;
		if (CartMenuCallback  != NULL)
			BuildCartMenu();

		return ;
	}

extern "C" __declspec(dllexport) void PackPortWrite(unsigned char Port,unsigned char Data)
	{
		switch (Port)
		{
			// write data 
			case 0x42:
				dw_write(Data);
				break;
		}
		return;
	}


extern "C" __declspec(dllexport) unsigned char PackPortRead(unsigned char Port)
	{
		switch (Port)
		{
			// read status
			case 0x41:
				if (dw_status() != 0)
					return 2;
				else
					return 0;
				break;
			// read data 
			case 0x42:
				return(dw_read());
				break;
		}

		return 0;
	}
/*
	__declspec(dllexport) unsigned char ModuleReset()
	{
		if (PakSetCart!=NULL)
			PakSetCart(1);
		return(0);
	}
*/
extern "C" __declspec(dllexport) unsigned char SetCart(SETCART Pointer)
	{
		
		PakSetCart=Pointer;
		return 0;
	}

extern "C" __declspec(dllexport) unsigned char PakMemRead8(unsigned short Address)
	{
		//sprintf(msg,"PalMemRead8: addr %d  val %d\n",(Address & 8191), Rom[Address & 8191]);
        //WriteLog(msg,TOCONS);
		return(HDBRom[Address & 8191]);
	
	}

extern "C" __declspec(dllexport) void HeartBeat()
	{
		// flush write buffer in the future..?
		return;
	}

extern "C" __declspec(dllexport) void ModuleStatus(char *DWStatus)
	{
        // calculate speed
        DWORD sinceCalc = GetTickCount() - LastStats;
        if (sinceCalc > STATS_PERIOD_MS)
        {
                LastStats += sinceCalc;
                
                ReadSpeed = 8.0f * (BytesReadSince / (1000.0f - sinceCalc));
                WriteSpeed = 8.0f * (BytesWrittenSince / (1000.0f - sinceCalc));

                BytesReadSince = 0;
                BytesWrittenSince = 0;
        }
        

        if (DWTCPEnabled)
        {
                if (retry)
                {
                        sprintf(DWStatus,"DW %s?", curaddress);
                }
                else if (dwSocket == 0)
                {
                        sprintf(DWStatus,"DW ConError");
                }
                else
                {
                        int buffersize = InWritePos - InReadPos;
                        if (InReadPos > InWritePos)
                                buffersize = BUFFER_SIZE - InReadPos + InWritePos;

                        
                        sprintf(DWStatus,"DW OK R:%04.1f W:%04.1f", ReadSpeed , WriteSpeed);

                        
                }
        }
        else
        {
                        sprintf(DWStatus,"");
        }
        return;
	}


<<<<<<< HEAD
void BuildCartMenu(void)
=======
void BuildDynaMenu()
>>>>>>> 65750792
{
	CartMenuCallback( "",MID_BEGIN,MIT_Head);
	CartMenuCallback( "",MID_ENTRY,MIT_Seperator);
	CartMenuCallback( "DriveWire Server..",ControlId(16),MIT_StandAlone);
	CartMenuCallback( "",MID_FINISH,MIT_Head);
}

extern "C" __declspec(dllexport) void ModuleConfig(unsigned char MenuID)
	{
		HWND h_own = GetActiveWindow();
		CreateDialog(g_hinstDLL,(LPCTSTR)IDD_PROPPAGE,h_own,(DLGPROC)Config);
		ShowWindow(g_hConfigDlg,1);
		BuildCartMenu();
		return;
	}

extern "C" __declspec(dllexport) void SetIniPath (const char *IniFilePath)
	{
		strcpy(IniFile,IniFilePath);
		LoadConfig();
		return;
	}


LRESULT CALLBACK Config(HWND hDlg, UINT message, WPARAM wParam, LPARAM lParam)
{
	HWND hwndOwner; 
	RECT rc, rcDlg, rcOwner; 

	switch (message)
	{
		case WM_INITDIALOG:

			if ((hwndOwner = GetParent(hDlg)) == NULL) 
			{
				hwndOwner = GetDesktopWindow(); 
			}

			g_hConfigDlg=hDlg;

			GetWindowRect(hwndOwner, &rcOwner); 
			GetWindowRect(hDlg, &rcDlg); 
			CopyRect(&rc, &rcOwner); 

			OffsetRect(&rcDlg, -rcDlg.left, -rcDlg.top); 
			OffsetRect(&rc, -rc.left, -rc.top); 
			OffsetRect(&rc, -rcDlg.right, -rcDlg.bottom); 

		    SetWindowPos(hDlg, 
                 HWND_TOP, 
                 rcOwner.left + (rc.right / 2), 
                 rcOwner.top + (rc.bottom / 2), 
                 0, 0,          // Ignores size arguments. 
                 SWP_NOSIZE); 

		
    

			SendDlgItemMessage (hDlg,IDC_TCPHOST, WM_SETTEXT, 0,(LPARAM)(LPCSTR)dwaddress);
			sprintf(msg,"%d", dwsport);
			SendDlgItemMessage (hDlg,IDC_TCPPORT, WM_SETTEXT, 0,(LPARAM)(LPCSTR)msg);
			
			return TRUE; 
		break;

		case WM_COMMAND:
			switch (LOWORD(wParam))
			{
				case IDOK:
					
					SendDlgItemMessage (hDlg,IDC_TCPHOST, WM_GETTEXT, MAX_PATH,(LPARAM)(LPCSTR)dwaddress);
					SendDlgItemMessage (hDlg,IDC_TCPPORT, WM_GETTEXT, MAX_PATH,(LPARAM)(LPCSTR)msg);
					dw_setaddr(dwaddress);
					dw_setport(msg);
					SaveConfig();

					EndDialog(hDlg, LOWORD(wParam));
					return TRUE;
				break;

				case IDHELP:
					return TRUE;
				break;

				case IDCANCEL:
					EndDialog(hDlg, LOWORD(wParam));
				break;
			}
			return TRUE;
		break;

	}
    return FALSE;
}



void LoadConfig()
{
	char ModName[MAX_LOADSTRING]="";
	char saddr[MAX_LOADSTRING]="";
	char sport[MAX_LOADSTRING]="";
	char DiskRomPath[MAX_PATH];

	LoadString(g_hinstDLL,IDS_MODULE_NAME,ModName, MAX_LOADSTRING);
	GetPrivateProfileString(ModName,"DWServerAddr","",saddr, MAX_LOADSTRING,IniFile);
	GetPrivateProfileString(ModName,"DWServerPort","",sport, MAX_LOADSTRING,IniFile);
	
	if (strlen(saddr) > 0)
		dw_setaddr(saddr);
	else
		dw_setaddr("127.0.0.1");

	if (strlen(sport) > 0)
		dw_setport(sport);
	else
		dw_setport("65504");

	
	BuildCartMenu();
	GetModuleFileName(NULL, DiskRomPath, MAX_PATH);
	PathRemoveFileSpec(DiskRomPath);
	strcat( DiskRomPath, "hdbdwbck.rom");
	LoadExtRom(DiskRomPath);
	return;
}

void SaveConfig()
{
	char ModName[MAX_LOADSTRING]="";
	LoadString(g_hinstDLL,IDS_MODULE_NAME,ModName, MAX_LOADSTRING);
	WritePrivateProfileString(ModName,"DWServerAddr",dwaddress,IniFile);
	sprintf(msg, "%d", dwsport);
	WritePrivateProfileString(ModName,"DWServerPort",msg,IniFile);
	return;
}

unsigned char LoadExtRom( const char *FilePath)	//Returns 1 on if loaded
{

	FILE *rom_handle = NULL;
	unsigned short index = 0;
	unsigned char RetVal = 0;

	rom_handle = fopen(FilePath, "rb");
	if (rom_handle == NULL)
		memset(HDBRom, 0xFF, 8192);
	else
	{
		while ((feof(rom_handle) == 0) & (index<8192))
			HDBRom[index++] = fgetc(rom_handle);
		RetVal = 1;
		fclose(rom_handle);
	}
	return RetVal;
}<|MERGE_RESOLUTION|>--- conflicted
+++ resolved
@@ -64,15 +64,9 @@
 void SetDWTCPConnectionEnable(unsigned int enable);
 int dw_setaddr(const char *bufdwaddr);
 int dw_setport(const char *bufdwport);
-<<<<<<< HEAD
-void BuildCartMenu(void);
-void LoadConfig(void);
-void SaveConfig(void);
-=======
-void BuildDynaMenu();
+void BuildCartMenu();
 void LoadConfig();
 void SaveConfig();
->>>>>>> 65750792
 
 
 // dll entry hook
@@ -524,11 +518,7 @@
 	}
 
 
-<<<<<<< HEAD
-void BuildCartMenu(void)
-=======
-void BuildDynaMenu()
->>>>>>> 65750792
+void BuildCartMenu()
 {
 	CartMenuCallback( "",MID_BEGIN,MIT_Head);
 	CartMenuCallback( "",MID_ENTRY,MIT_Seperator);
