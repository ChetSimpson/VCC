/*
Copyright 2015 by Joseph Forgione
This file is part of VCC (Virtual Color Computer).

    VCC (Virtual Color Computer) is free software: you can redistribute it and/or modify
    it under the terms of the GNU General Public License as published by
    the Free Software Foundation, either version 3 of the License, or
    (at your option) any later version.

    VCC (Virtual Color Computer) is distributed in the hope that it will be useful,
    but WITHOUT ANY WARRANTY; without even the implied warranty of
    MERCHANTABILITY or FITNESS FOR A PARTICULAR PURPOSE.  See the
    GNU General Public License for more details.

    You should have received a copy of the GNU General Public License
    along with VCC (Virtual Color Computer).  If not, see <http://www.gnu.org/licenses/>.
*/

#include <Windows.h>
#include "stdio.h"
#include <iostream>
#include "resource.h" 
#include "defines.h"
#include "IdeBus.h"
#include "cloud9.h"
#include "logger.h"
#include "../fileops.h"
#include "../CartridgeMenu.h"
#include "../DialogOps.h"
#include "../ModuleDefs.h"

static char FileName[MAX_PATH] { 0 };
static char IniFile[MAX_PATH]  { 0 };
static char SuperIDEPath[MAX_PATH];
static CARTMENUCALLBACK CartMenuCallback = nullptr;
static unsigned char BaseAddress=0x50;
<<<<<<< HEAD
void BuildCartMenu(void);
=======
void BuildDynaMenu();
>>>>>>> 65750792
LRESULT CALLBACK Config(HWND, UINT, WPARAM, LPARAM );
void Select_Disk(unsigned char);
void SaveConfig();
void LoadConfig();
unsigned char BaseTable[4]={0x40,0x50,0x60,0x70};

static unsigned char BaseAddr=1,ClockEnabled=1,ClockReadOnly=1;
static unsigned char DataLatch=0;
static HINSTANCE g_hinstDLL;
static HWND hConfDlg = nullptr;

using namespace std;

BOOL WINAPI DllMain(
    HINSTANCE hinstDLL,  // handle to DLL module
    DWORD fdwReason,     // reason for calling function
    LPVOID lpReserved )  // reserved
{
	if (fdwReason == DLL_PROCESS_DETACH ) //Clean Up 
	{
		if (hConfDlg) DestroyWindow(hConfDlg);
	}
	g_hinstDLL=hinstDLL;
	return 1;
}

extern "C" 
{          
	__declspec(dllexport) void ModuleName(char *ModName,char *CatNumber,CARTMENUCALLBACK Temp)
	{
		LoadString(g_hinstDLL,IDS_MODULE_NAME,ModName, MAX_LOADSTRING);
		LoadString(g_hinstDLL,IDS_CATNUMBER,CatNumber, MAX_LOADSTRING);
		CartMenuCallback =Temp;
		IdeInit();
		if (CartMenuCallback  != nullptr)
			BuildCartMenu();		
		return ;
	}
}

extern "C" 
{         
	__declspec(dllexport) void PackPortWrite(unsigned char Port,unsigned char Data)
	{
		if ( (Port >=BaseAddress) & (Port <= (BaseAddress+8)))
			switch (Port-BaseAddress)
			{
				case 0x0:	
					IdeRegWrite(Port-BaseAddress,(DataLatch<<8)+ Data );
					break;

				case 0x8:
					DataLatch=Data & 0xFF;		//Latch
					break;

				default:
					IdeRegWrite(Port-BaseAddress,Data);
					break;
			}	//End port switch	
		return;
	}
}

extern "C"
{
	__declspec(dllexport) unsigned char PackPortRead(unsigned char Port)
	{
		unsigned char RetVal=0;
		unsigned short Temp=0;
		if ( ((Port==0x78) | (Port==0x79) | (Port==0x7C)) & ClockEnabled)
			RetVal=ReadTime(Port);

		if ( (Port >=BaseAddress) & (Port <= (BaseAddress+8)))
			switch (Port-BaseAddress)
			{
				case 0x0:	
					Temp=IdeRegRead(Port-BaseAddress);

					RetVal=Temp & 0xFF;
					DataLatch= Temp>>8;
					break;

				case 0x8:
					RetVal=DataLatch;		//Latch
					break;
				default:
					RetVal=IdeRegRead(Port-BaseAddress)& 0xFF;
					break;

			}	//End port switch	
			
		return RetVal;
	}
}

extern "C" 
{          
	__declspec(dllexport) void ModuleStatus(char *MyStatus)
	{
		DiskStatus(MyStatus);
		return ;
	}
}

extern "C" 
{          
	__declspec(dllexport) void ModuleConfig(unsigned char MenuID)
	{
		switch (MenuID)
		{
		case 10:
			Select_Disk(MASTER);
			BuildCartMenu();
			SaveConfig();
			break;

		case 11:
			DropDisk(MASTER);
			BuildCartMenu();
			SaveConfig();
			break;

		case 12:
			Select_Disk(SLAVE);
			BuildCartMenu();
			SaveConfig();
			break;

		case 13:
			DropDisk(SLAVE);
			BuildCartMenu();
			SaveConfig();
			break;

		case 14:
			CreateDialog( g_hinstDLL, (LPCTSTR) IDD_CONFIG,
					GetActiveWindow(), (DLGPROC) Config );
			ShowWindow(hConfDlg,1);
			break;
		}
		return;
	}
}

extern "C" 
{
	__declspec(dllexport) void SetIniPath (const char *IniFilePath)
	{
		strcpy(IniFile,IniFilePath);
		LoadConfig();
		return;
	}
}

<<<<<<< HEAD
void BuildCartMenu(void)
=======
void BuildDynaMenu()
>>>>>>> 65750792
{
	char TempMsg[512]="";
	char TempBuf[MAX_PATH]="";
	CartMenuCallback( "", MID_BEGIN, MIT_Head);
	CartMenuCallback( "", MID_ENTRY, MIT_Seperator);
	CartMenuCallback( "IDE Master",MID_ENTRY,MIT_Head);
	CartMenuCallback( "Insert",ControlId(10),MIT_Slave);
	QueryDisk(MASTER,TempBuf);
	strcpy(TempMsg,"Eject: ");
	PathStripPath (TempBuf);
	strcat(TempMsg,TempBuf);
	CartMenuCallback( TempMsg,ControlId(11),MIT_Slave);
	CartMenuCallback( "IDE Slave",MID_ENTRY,MIT_Head);
	CartMenuCallback( "Insert",ControlId(12),MIT_Slave);
	QueryDisk(SLAVE,TempBuf);
	strcpy(TempMsg,"Eject: ");
	PathStripPath (TempBuf);
	strcat(TempMsg,TempBuf);
	CartMenuCallback( TempMsg,ControlId(13),MIT_Slave);
	CartMenuCallback( "IDE Config",ControlId(14),MIT_StandAlone);
	CartMenuCallback( "", MID_FINISH, MIT_Head);
}

LRESULT CALLBACK Config(HWND hDlg, UINT message, WPARAM wParam, LPARAM /*lParam*/)
{
	unsigned char BTemp=0;
	switch (message)
	{
		case WM_INITDIALOG:
			hConfDlg=hDlg;
			SendDlgItemMessage(hDlg,IDC_CLOCK,BM_SETCHECK,ClockEnabled,0);
			SendDlgItemMessage(hDlg,IDC_READONLY,BM_SETCHECK,ClockReadOnly,0);
			SendDlgItemMessage(hDlg,IDC_BASEADDR, CB_ADDSTRING, 0, (LPARAM) "40");
			SendDlgItemMessage(hDlg,IDC_BASEADDR, CB_ADDSTRING, 0, (LPARAM) "50");
			SendDlgItemMessage(hDlg,IDC_BASEADDR, CB_ADDSTRING, 0, (LPARAM) "60");
			SendDlgItemMessage(hDlg,IDC_BASEADDR, CB_ADDSTRING, 0, (LPARAM) "70");
			SendDlgItemMessage(hDlg,IDC_BASEADDR, CB_SETCURSEL,BaseAddr,(LPARAM)0);
			EnableWindow(GetDlgItem(hDlg, IDC_CLOCK), TRUE);
			if (BaseAddr==3)
			{
				ClockEnabled=0;
				SendDlgItemMessage(hDlg,IDC_CLOCK,BM_SETCHECK,ClockEnabled,0);
				EnableWindow(GetDlgItem(hDlg, IDC_CLOCK), FALSE);
			}
			break;

		case WM_COMMAND:
			switch (LOWORD(wParam))
			{
				case IDOK:
					BaseAddr=(unsigned char)SendDlgItemMessage(hDlg,IDC_BASEADDR,CB_GETCURSEL,0,0);
					ClockEnabled=(unsigned char)SendDlgItemMessage(hDlg,IDC_CLOCK,BM_GETCHECK,0,0);
					ClockReadOnly=(unsigned char)SendDlgItemMessage(hDlg,IDC_READONLY,BM_GETCHECK,0,0);
					BaseAddress=BaseTable[BaseAddr & 3];
					SetClockWrite(!ClockReadOnly);
					SaveConfig();
					EndDialog(hDlg, LOWORD(wParam));

					break;

				case IDCANCEL:
					EndDialog(hDlg, LOWORD(wParam));
					break;

				case IDC_CLOCK:

					break;

				case IDC_READONLY:
					break;

				case IDC_BASEADDR:
					BTemp=(unsigned char)SendDlgItemMessage(hDlg,IDC_BASEADDR,CB_GETCURSEL,0,0);
					EnableWindow(GetDlgItem(hDlg, IDC_CLOCK), TRUE);
					if (BTemp==3)
					{
						ClockEnabled=0;
						SendDlgItemMessage(hDlg,IDC_CLOCK,BM_SETCHECK,ClockEnabled,0);
						EnableWindow(GetDlgItem(hDlg, IDC_CLOCK), FALSE);
					}
					break;
			}
	}
	return 0;
}

void Select_Disk(unsigned char Disk)
{
	FileDialog dlg;
	dlg.setDefExt("IMG");
	dlg.setTitle("Mount IDE hard Disk Image");
	dlg.setFilter("Hard Disk Images\0*.img;*.vhd;*.os9\0All files\0*.*\0\0");
	dlg.setInitialDir(SuperIDEPath);
	if (dlg.show()) {
		if (MountDisk(dlg.path(),Disk)) {
			dlg.getdir(SuperIDEPath);
		} else {
			MessageBox(GetActiveWindow(),"Can't Open Image","Error",0);
		}
	}
	return;
}

void SaveConfig()
{
	char ModName[MAX_LOADSTRING]="";
	LoadString(g_hinstDLL,IDS_MODULE_NAME,ModName, MAX_LOADSTRING);
	QueryDisk(MASTER,FileName);
	WritePrivateProfileString(ModName,"Master",FileName,IniFile);
	QueryDisk(SLAVE,FileName);
	WritePrivateProfileString(ModName,"Slave",FileName,IniFile);
	WritePrivateProfileInt(ModName,"BaseAddr",BaseAddr ,IniFile);
	WritePrivateProfileInt(ModName,"ClkEnable",ClockEnabled ,IniFile);
	WritePrivateProfileInt(ModName,"ClkRdOnly",ClockReadOnly ,IniFile);
	if (strcmp(SuperIDEPath, "") != 0) { 
		WritePrivateProfileString("DefaultPaths", "SuperIDEPath", SuperIDEPath, IniFile); 
	}

	return;
}

void LoadConfig()
{
	char ModName[MAX_LOADSTRING]="";

	LoadString(g_hinstDLL,IDS_MODULE_NAME,ModName, MAX_LOADSTRING);
	GetPrivateProfileString("DefaultPaths", "SuperIDEPath", "", SuperIDEPath, MAX_PATH, IniFile);
	GetPrivateProfileString(ModName,"Master","",FileName,MAX_PATH,IniFile);
	MountDisk(FileName ,MASTER);
	GetPrivateProfileString(ModName,"Slave","",FileName,MAX_PATH,IniFile);
	BaseAddr=GetPrivateProfileInt(ModName,"BaseAddr",1,IniFile); 
	ClockEnabled=GetPrivateProfileInt(ModName,"ClkEnable",1,IniFile); 
	ClockReadOnly=GetPrivateProfileInt(ModName,"ClkRdOnly",1,IniFile); 
	BaseAddr&=3;
	if (BaseAddr==3)
		ClockEnabled=0;
	BaseAddress=BaseTable[BaseAddr];
	SetClockWrite(!ClockReadOnly);
	MountDisk(FileName ,SLAVE);
	BuildCartMenu();
	return;
}<|MERGE_RESOLUTION|>--- conflicted
+++ resolved
@@ -34,11 +34,7 @@
 static char SuperIDEPath[MAX_PATH];
 static CARTMENUCALLBACK CartMenuCallback = nullptr;
 static unsigned char BaseAddress=0x50;
-<<<<<<< HEAD
-void BuildCartMenu(void);
-=======
-void BuildDynaMenu();
->>>>>>> 65750792
+void BuildCartMenu();
 LRESULT CALLBACK Config(HWND, UINT, WPARAM, LPARAM );
 void Select_Disk(unsigned char);
 void SaveConfig();
@@ -193,11 +189,7 @@
 	}
 }
 
-<<<<<<< HEAD
-void BuildCartMenu(void)
-=======
-void BuildDynaMenu()
->>>>>>> 65750792
+void BuildCartMenu()
 {
 	char TempMsg[512]="";
 	char TempBuf[MAX_PATH]="";
