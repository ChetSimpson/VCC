/*
Copyright 2015 by Joseph Forgione
This file is part of VCC (Virtual Color Computer).

    VCC (Virtual Color Computer) is free software: you can redistribute it and/or modify
    it under the terms of the GNU General Public License as published by
    the Free Software Foundation, either version 3 of the License, or
    (at your option) any later version.

    VCC (Virtual Color Computer) is distributed in the hope that it will be useful,
    but WITHOUT ANY WARRANTY; without even the implied warranty of
    MERCHANTABILITY or FITNESS FOR A PARTICULAR PURPOSE.  See the
    GNU General Public License for more details.

    You should have received a copy of the GNU General Public License
    along with VCC (Virtual Color Computer).  If not, see <http://www.gnu.org/licenses/>.
*/

#include <windows.h>
#include "resource.h"
#include "defines.h"
#include "coco3.h"
#include "config.h"
#include "cassette.h"
#include "stdio.h"
#include "logger.h"
<<<<<<< HEAD
#include "Vcc.h"
=======
#include "fileops.h"
>>>>>>> e86b8853

static unsigned char MotorState=0,TapeMode=STOP,WriteProtect=0,Quiet=30;
static HANDLE TapeHandle=NULL;
static unsigned long TapeOffset=0,TotalSize=0;
static char TapeFileName[MAX_PATH] = "";
char LastCassPath[MAX_PATH] = "";
static unsigned char TempBuffer[8192];
static unsigned char *CasBuffer=NULL;
static char FileType=0;
unsigned long BytesMoved=0;
static unsigned int TempIndex=0;

unsigned char One[21]={0x80,0xA8,0xC8,0xE8,0xE8,0xF8,0xF8,0xE8,0xC8,0xA8,0x78,0x50,0x50,0x30,0x10,0x00,0x00,0x10,0x30,0x30,0x50};
unsigned char Zero[40]={0x80,0x90,0xA8,0xB8,0xC8,0xD8,0xE8,0xE8,0xF0,0xF8,0xF8,0xF8,0xF0,0xE8,0xD8,0xC8,0xB8,0xA8,0x90,0x78,0x78,0x68,0x50,0x40,0x30,0x20,0x10,0x08,0x00,0x00,0x00,0x08,0x10,0x10,0x20,0x30,0x40,0x50,0x68,0x68};

//Write Stuff
static int LastTrans=0;
static unsigned char Mask=0,Byte=0,LastSample=0;
//****************************

void WavtoCas(unsigned char *,unsigned int);
int MountTape( char *);
void CloseTapeFile(void);
void SyncFileBuffer (void);
void CastoWav(unsigned char *,unsigned int,unsigned long *);

void Motor(unsigned char State)
{
	MotorState=State;
	switch (MotorState)
	{
		case 0:
			SetSndOutMode(0);
			switch (TapeMode)
			{
				case STOP:

				break;

				case PLAY:
					Quiet=30;
					TempIndex=0;
				break;

				case REC:
					SyncFileBuffer();
				break;

				case EJECT:

				break;
			}
		break;	//MOTOROFF

		case 1:
			switch (TapeMode)
			{
				case STOP:
					SetSndOutMode(0);
				break;

				case PLAY:
					SetSndOutMode(2);
				break;

				case REC:
					SetSndOutMode(1);
				break;

				case EJECT:
					SetSndOutMode(0);
			}
		break;	//MOTORON	
	}
	return;
}

unsigned int GetTapeCounter(void)
{
	return(TapeOffset);
}

void SetTapeCounter(unsigned int Count)
{
	TapeOffset=Count;
	if (TapeOffset>TotalSize)
		TotalSize=TapeOffset;
	UpdateTapeCounter(TapeOffset,TapeMode);
	return;
}

void SetTapeMode(unsigned char Mode)	//Handles button pressed from Dialog
{
	TapeMode=Mode;
	switch (TapeMode)
	{
		case STOP:

		break;

		case PLAY:
			if (TapeHandle==NULL)
				if (!LoadTape())
					TapeMode=STOP;
				else
					TapeMode=Mode;

			if (MotorState)
				Motor(1);
		break;

		case REC:
			if (TapeHandle==NULL)
				if (!LoadTape())
					TapeMode=STOP;
				else
					TapeMode=Mode;
		break;

		case EJECT:
			CloseTapeFile();
			strcpy(TapeFileName,"EMPTY");
		break;
	}
	UpdateTapeCounter(TapeOffset,TapeMode);
	return;
}

void FlushCassetteBuffer(unsigned char *Buffer,unsigned int Lenth)
{
	if (TapeMode!=REC) 
		return;

	switch(FileType)
	{
	case WAV:
		SetFilePointer(TapeHandle,TapeOffset+44,0,FILE_BEGIN);
		WriteFile(TapeHandle,Buffer,Lenth,&BytesMoved,NULL);
		if (Lenth!=BytesMoved)
			return;
		TapeOffset+=Lenth;
		if (TapeOffset>TotalSize)
			TotalSize=TapeOffset;
	break;

	case CAS:
		WavtoCas(Buffer, Lenth);
		break;
	}
	UpdateTapeCounter(TapeOffset,TapeMode);
	return;
}

void LoadCassetteBuffer(unsigned char *CassBuffer)
{
	unsigned long BytesMoved=0;
	if (TapeMode!=PLAY)
		return;
	switch (FileType)
	{
	case WAV:
		SetFilePointer(TapeHandle,TapeOffset+44,0,FILE_BEGIN);
		ReadFile(TapeHandle,CassBuffer,TAPEAUDIORATE/60,&BytesMoved,NULL);
		TapeOffset+=BytesMoved;
		if (TapeOffset>TotalSize)
			TapeOffset=TotalSize;
	break;

	case CAS:
		CastoWav(CassBuffer,TAPEAUDIORATE/60,&BytesMoved);
	break;
	}

	UpdateTapeCounter(TapeOffset,TapeMode);
	return;
}

int MountTape( char *FileName)	//Return 1 on sucess 0 on fail
{
	char Extension[4]="";
	unsigned char Index=0;
	if (TapeHandle!=NULL)
	{
		TapeMode=STOP;
		CloseTapeFile();
	}

	WriteProtect=0;
	FileType=0;	//0=wav 1=cas
	TapeHandle = CreateFile(FileName,GENERIC_READ | GENERIC_WRITE,0,0,OPEN_ALWAYS,FILE_ATTRIBUTE_NORMAL,0); //CREATE_NEW OPEN_ALWAYS
	if (TapeHandle == INVALID_HANDLE_VALUE)	//Can't open read/write. try read only
	{
		TapeHandle = CreateFile(FileName,GENERIC_READ,0,0,OPEN_ALWAYS,FILE_ATTRIBUTE_NORMAL,0);
		WriteProtect=1;
	}
	if (TapeHandle==INVALID_HANDLE_VALUE)
	{
		MessageBox(0,"Can't Mount","Error",0);
		return(0);	//Give up
	}
	TotalSize=SetFilePointer(TapeHandle,0,0,FILE_END);
	TapeOffset=0;
	strcpy(Extension,&FileName[strlen(FileName)-3]);
	for (Index=0;Index<strlen(Extension);Index++)
		Extension[Index]=toupper(Extension[Index]);

	if (strcmp(Extension,"WAV"))
	{
		FileType=CAS;
		LastTrans=0;
		Mask=0;
		Byte=0;	
		LastSample=0;
		TempIndex=0;
		if (CasBuffer!=NULL)
			free(CasBuffer);

		CasBuffer=(unsigned char *)malloc(WRITEBUFFERSIZE);
		SetFilePointer(TapeHandle,0,0,FILE_BEGIN);
		ReadFile(TapeHandle,CasBuffer,TotalSize,&BytesMoved,NULL);	//Read the whole file in for .CAS files
		if (BytesMoved!=TotalSize)
			return(0);
	}
	return(1);
}

void CloseTapeFile(void)
{
	if (TapeHandle==NULL)
		return;
	SyncFileBuffer();
	CloseHandle(TapeHandle);
	TapeHandle=NULL;
	TotalSize=0;
}

unsigned int LoadTape(void)
{
	HANDLE hr=NULL;
	OPENFILENAME ofn;	
	static unsigned char DialogOpen=0;
	unsigned int RetVal=0;

	if (DialogOpen ==1)	//Only allow 1 dialog open 
		return(0);
	DialogOpen=1;

	memset(&ofn,0,sizeof(ofn));
	ofn.lStructSize       = sizeof (OPENFILENAME);
	ofn.hwndOwner         = EmuState.WindowHandle;
	ofn.Flags             = OFN_HIDEREADONLY ;
	ofn.hInstance         = GetModuleHandle(0);
	ofn.lpstrDefExt			="";
	ofn.lpstrFilter       =	"Cassette Files (*.cas)\0*.cas\0Wave Files (*.wav)\0*.wav\0\0";
	ofn.nFilterIndex      = 0 ;								// current filter index
	ofn.lpstrFile         = TapeFileName;					// contains full path and filename on return
	ofn.nMaxFile          = MAX_PATH;						// sizeof lpstrFile
	ofn.lpstrFileTitle    = NULL;							// filename and extension only
	ofn.nMaxFileTitle     = MAX_PATH;						// sizeof lpstrFileTitle
	ofn.lpstrTitle        = "Insert Tape Image";			// title bar string
	ofn.lpstrInitialDir   = NULL;							// initial directory

	if (strlen(LastCassPath) > 0)
	{
		ofn.lpstrInitialDir = LastCassPath;					// initial directory
	}
	RetVal=GetOpenFileName(&ofn);
	if (RetVal)
	{
		strcpy(LastCassPath, TapeFileName);
		PathRemoveFileSpec(LastCassPath);

		if (MountTape(TapeFileName) == 0)
		{
			MessageBox(NULL, "Can't open file", "Error", 0);
		}
	}
	DialogOpen=0;
	return(RetVal);
}

void GetTapeName(char *Name)
{
	strcpy(Name,TapeFileName);
	return;
}

void SyncFileBuffer (void)
{
	char Buffer[64]="";
	unsigned long BytesMoved=0;
	unsigned int FileSize=TotalSize+40-8;
	unsigned short WaveType=1;		//WAVE type format
	unsigned int FormatSize=16;		//size of WAVE section chunck
	unsigned short Channels=1;		//mono/stereo
	unsigned int BitRate=TAPEAUDIORATE;		//sample rate
	unsigned short BitsperSample=8;	//Bits/sample
	unsigned int BytesperSec=BitRate*Channels*(BitsperSample/8);		//bytes/sec
	unsigned short BlockAlign=(BitsperSample * Channels)/8;		//Block alignment
	unsigned int ChunkSize=FileSize;

	SetFilePointer(TapeHandle,0,0,FILE_BEGIN);
	switch (FileType)
	{
	case CAS:
		CasBuffer[TapeOffset]=Byte;	//capture the last byte
		LastTrans=0;	//reset all static inter-call variables
		Mask=0;
		Byte=0;	
		LastSample=0;
		TempIndex=0;
		WriteFile(TapeHandle,CasBuffer,TapeOffset,&BytesMoved,NULL);
	break;

	case WAV:
		sprintf(Buffer,"RIFF");
		WriteFile(TapeHandle,Buffer,4,&BytesMoved,NULL);
		WriteFile(TapeHandle,&FileSize,4,&BytesMoved,NULL);
		sprintf(Buffer,"WAVE");
		WriteFile(TapeHandle,Buffer,4,&BytesMoved,NULL);
		sprintf(Buffer,"fmt ");
		WriteFile(TapeHandle,Buffer,4,&BytesMoved,NULL);
		WriteFile(TapeHandle,&FormatSize,4,&BytesMoved,NULL);
		WriteFile(TapeHandle,&WaveType,2,&BytesMoved,NULL);
		WriteFile(TapeHandle,&Channels,2,&BytesMoved,NULL);
		WriteFile(TapeHandle,&BitRate,4,&BytesMoved,NULL);
		WriteFile(TapeHandle,&BytesperSec,4,&BytesMoved,NULL);
		WriteFile(TapeHandle,&BlockAlign,2,&BytesMoved,NULL);
		WriteFile(TapeHandle,&BitsperSample,2,&BytesMoved,NULL);
		sprintf(Buffer,"data");
		WriteFile(TapeHandle,Buffer,4,&BytesMoved,NULL);
		WriteFile(TapeHandle,&ChunkSize,4,&BytesMoved,NULL);
	break;
	}
	FlushFileBuffers(TapeHandle);
	return;
}


void CastoWav(unsigned char *Buffer,unsigned int BytestoConvert,unsigned long *BytesConverted)
{	
	unsigned char Byte=0;
	char Mask=0;

	if (Quiet>0)
	{
		Quiet--;
		memset(Buffer,0,BytestoConvert);
		return;
	}

	if ((TapeOffset>TotalSize) | (TotalSize==0))	//End of tape return nothing
	{
		memset(Buffer,0,BytestoConvert);
		TapeMode=STOP;	//Stop at end of tape
		return;
	}

	while ((TempIndex<BytestoConvert) & (TapeOffset<=TotalSize))
	{
		Byte=CasBuffer[(TapeOffset++)%TotalSize];
		for (Mask=0;Mask<=7;Mask++)
		{
			if ((Byte & (1<<Mask))==0)
			{
				memcpy(&TempBuffer[TempIndex],Zero,40);
				TempIndex+=40;
			}
			else
			{
				memcpy(&TempBuffer[TempIndex],One,21);
				TempIndex+=21;
			}
		}
	}
	
	if (TempIndex>=BytestoConvert)
	{
		memcpy(Buffer,TempBuffer,BytestoConvert);									//Fill the return Buffer
		memcpy (TempBuffer, &TempBuffer[BytestoConvert],TempIndex-BytestoConvert);	//Slide the overage to the front
		TempIndex-=BytestoConvert;													//Point to the Next free byte in the tempbuffer
	}
	else	//We ran out of source bytes
	{
		memcpy(Buffer,TempBuffer,TempIndex);						//Partial Fill of return buffer;
		memset(&Buffer[TempIndex],0,BytestoConvert-TempIndex);		//and silence for the rest
		TempIndex=0;
	}
	return;
}


void WavtoCas(unsigned char *WaveBuffer,unsigned int Lenth)
{
	unsigned char Bit=0,Sample=0;
	unsigned int Index=0,Width=0;

	for (Index=0;Index<Lenth;Index++)
	{
		Sample=WaveBuffer[Index];
		if ( (LastSample <= 0x80) & (Sample>0x80))	//Low to High transition
		{
			Width=Index-LastTrans;
			if ((Width <10) | (Width >50))	//Invalid Sample Skip it
			{
				LastSample=0;
				LastTrans=Index;
				Mask=0;
				Byte=0;
			}
			else
			{
				Bit=1;
				if (Width >30)
					Bit=0;
				Byte=Byte | (Bit<<Mask);
				Mask++;
				Mask&=7;
				if (Mask==0)
				{
					CasBuffer[TapeOffset++]=Byte;
					Byte=0;
					if (TapeOffset>= WRITEBUFFERSIZE)	//Don't blow past the end of the buffer
						TapeMode=STOP;
				}

			}
			LastTrans=Index;
		} //Fi LastSample
		LastSample=Sample;
	}	//Next Index
	LastTrans-=Lenth;
	if (TapeOffset>TotalSize)
		TotalSize=TapeOffset;
	return;
}<|MERGE_RESOLUTION|>--- conflicted
+++ resolved
@@ -16,30 +16,28 @@
     along with VCC (Virtual Color Computer).  If not, see <http://www.gnu.org/licenses/>.
 */
 
-#include <windows.h>
-#include "resource.h"
 #include "defines.h"
 #include "coco3.h"
 #include "config.h"
 #include "cassette.h"
 #include "stdio.h"
 #include "logger.h"
-<<<<<<< HEAD
 #include "Vcc.h"
-=======
 #include "fileops.h"
->>>>>>> e86b8853
+
+#include <windows.h>
+#include "resource.h"
 
 static unsigned char MotorState=0,TapeMode=STOP,WriteProtect=0,Quiet=30;
 static HANDLE TapeHandle=NULL;
 static unsigned long TapeOffset=0,TotalSize=0;
-static char TapeFileName[MAX_PATH] = "";
-char LastCassPath[MAX_PATH] = "";
+static char TapeFileName[MAX_PATH]="";
 static unsigned char TempBuffer[8192];
 static unsigned char *CasBuffer=NULL;
 static char FileType=0;
 unsigned long BytesMoved=0;
 static unsigned int TempIndex=0;
+char LastCassPath[MAX_PATH];
 
 unsigned char One[21]={0x80,0xA8,0xC8,0xE8,0xE8,0xF8,0xF8,0xE8,0xC8,0xA8,0x78,0x50,0x50,0x30,0x10,0x00,0x00,0x10,0x30,0x30,0x50};
 unsigned char Zero[40]={0x80,0x90,0xA8,0xB8,0xC8,0xD8,0xE8,0xE8,0xF0,0xF8,0xF8,0xF8,0xF0,0xE8,0xD8,0xC8,0xB8,0xA8,0x90,0x78,0x78,0x68,0x50,0x40,0x30,0x20,0x10,0x08,0x00,0x00,0x00,0x08,0x10,0x10,0x20,0x30,0x40,0x50,0x68,0x68};
@@ -269,13 +267,12 @@
 {
 	HANDLE hr=NULL;
 	OPENFILENAME ofn;	
+	char Dummy[MAX_PATH]="";
 	static unsigned char DialogOpen=0;
 	unsigned int RetVal=0;
-
 	if (DialogOpen ==1)	//Only allow 1 dialog open 
 		return(0);
 	DialogOpen=1;
-
 	memset(&ofn,0,sizeof(ofn));
 	ofn.lStructSize       = sizeof (OPENFILENAME);
 	ofn.hwndOwner         = EmuState.WindowHandle;
@@ -289,15 +286,16 @@
 	ofn.lpstrFileTitle    = NULL;							// filename and extension only
 	ofn.nMaxFileTitle     = MAX_PATH;						// sizeof lpstrFileTitle
 	ofn.lpstrTitle        = "Insert Tape Image";			// title bar string
-	ofn.lpstrInitialDir   = NULL;							// initial directory
-
+	ofn.lpstrInitialDir = NULL;								// initial directory
 	if (strlen(LastCassPath) > 0)
 	{
-		ofn.lpstrInitialDir = LastCassPath;					// initial directory
-	}
-	RetVal=GetOpenFileName(&ofn);
+		ofn.lpstrInitialDir = LastCassPath;
+	}
+
+	RetVal = GetOpenFileName(&ofn);
 	if (RetVal)
 	{
+		// save last path
 		strcpy(LastCassPath, TapeFileName);
 		PathRemoveFileSpec(LastCassPath);
 
@@ -307,6 +305,7 @@
 		}
 	}
 	DialogOpen=0;
+
 	return(RetVal);
 }
 
