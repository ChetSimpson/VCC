// Microsoft Visual C++ generated resource script.
//
#include "resource.h"

#define APSTUDIO_READONLY_SYMBOLS
/////////////////////////////////////////////////////////////////////////////
//
// Generated from the TEXTINCLUDE 2 resource.
//
#include "afxres.h"

/////////////////////////////////////////////////////////////////////////////
#undef APSTUDIO_READONLY_SYMBOLS

/////////////////////////////////////////////////////////////////////////////
// English (United States) resources

#if !defined(AFX_RESOURCE_DLL) || defined(AFX_TARG_ENU)
LANGUAGE LANG_ENGLISH, SUBLANG_ENGLISH_US
#pragma code_page(1252)

/////////////////////////////////////////////////////////////////////////////
//
// Menu
//

IDR_MENU MENU
BEGIN
    POPUP "File"
    BEGIN
        MENUITEM "Run",                         ID_FILE_RUN
        MENUITEM "Save Config",                 ID_SAVE_CONFIG
        MENUITEM "Load Config",                 ID_FILE_LOAD
        MENUITEM SEPARATOR
        MENUITEM "[F9] Hard Reset",             ID_FILE_RESET
        MENUITEM "[F5] Soft Reset",             ID_FILE_RESET_SFT
        MENUITEM SEPARATOR
        MENUITEM "Exit",                        ID_FILE_EXIT
    END
    POPUP "Edit"
    BEGIN
        MENUITEM "Copy Text",                   ID_COPY_TEXT
        MENUITEM "Paste Text",                  ID_PASTE_TEXT
        MENUITEM "Paste BASIC Code (Merge)",    ID_PASTE_BASIC
        MENUITEM "Paste BASIC Code (with NEW)", ID_PASTE_BASIC_NEW
    END
    POPUP "Configuration"
    BEGIN
        MENUITEM "Flip Artifact Colors",        ID_FLIP_ARTIFACTS
        MENUITEM "Config",                      ID_CONFIGURE_OPTIONS
    END
    POPUP "Help", HELP
    BEGIN
        MENUITEM "About Vcc",                   IDM_HELP_ABOUT
    END
END


#ifdef APSTUDIO_INVOKED
/////////////////////////////////////////////////////////////////////////////
//
// TEXTINCLUDE
//

1 TEXTINCLUDE 
BEGIN
    "resource.h\0"
END

2 TEXTINCLUDE 
BEGIN
    "#include ""afxres.h""\r\n"
    "\0"
END

3 TEXTINCLUDE 
BEGIN
    "\r\n"
    "\0"
END

#endif    // APSTUDIO_INVOKED


/////////////////////////////////////////////////////////////////////////////
//
// Icon
//

// Icon with lowest ID value placed first to ensure application icon
// remains consistent on all systems.
IDI_COCO3               ICON                    "resources\\icon1.ico"

IDI_BINFILE             ICON                    "resources\\binfile.ico"

IDI_CART                ICON                    "resources\\progpack.ico"

IDI_MOTO                ICON                    "resources\\moto.ico"

IDI_HITACHI2            ICON                    "resources\\hitachi.ico"

IDI_RGB                 ICON                    "resources\\rgb.ico"

IDI_COMPOSITE           ICON                    "resources\\composite.ico"

IDI_AUDIO               ICON                    "resources\\ico00004.ico"

IDI_KEYBOARD            ICON                    "resources\\Keyboard.ico"

IDI_JOYSTICK            ICON                    "resources\\joystick.ico"

IDI_MOUSE               ICON                    "resources\\mouse.ico"


/////////////////////////////////////////////////////////////////////////////
//
// Dialog
//

IDD_ABOUTBOX DIALOGEX 0, 0, 233, 379
STYLE DS_SETFONT | DS_MODALFRAME | WS_POPUP | WS_CAPTION
CAPTION "About"
FONT 8, "MS Sans Serif", 0, 0, 0x1
BEGIN
    DEFPUSHBUTTON   "OK",IDOK,181,363,50,14
    LTEXT           "Copyright 2015 By",IDC_STATIC,19,132,61,8
    LTEXT           "Joseph Forgione",IDC_STATIC,19,143,53,8
    CONTROL         IDB_VCC,IDC_STATIC,"Static",SS_BITMAP | SS_REALSIZEIMAGE,4,3,217,45
    CONTROL         IDB_3GUYS,IDC_STATIC,"Static",SS_BITMAP | SS_CENTERIMAGE,12,53,77,57,WS_EX_DLGMODALFRAME
    LTEXT           "Another classic computer canceled before it's time!",IDC_STATIC,12,115,81,19
    LTEXT           "F11 = Fullscreen Toggle",IDC_STATIC,108,134,77,8
    GROUPBOX        "Keyboard Special keys",IDC_STATIC,104,51,110,96,BS_CENTER
    LTEXT           "F3 = Decrease Overclock",IDC_STATIC,108,62,100,8
    LTEXT           "F10 = Fullscreen Status Toggle",IDC_STATIC,108,125,99,8
    LTEXT           "F9 = Hard Reset (Power Cycle)",IDC_STATIC,108,116,98,8
    LTEXT           "F4 = Increase Overclock",IDC_STATIC,108,71,100,8
    LTEXT           "F6 = RGB/Composite Toggle",IDC_STATIC,108,89,92,8
    LTEXT           "F5 = Soft Reset",IDC_STATIC,108,80,50,8
    LTEXT           "F7 = NA",IDC_STATIC,108,98,27,8
    LTEXT           "F8 = Throttle Toggle",IDC_STATIC,108,107,65,8
    CTEXT           "VCC (Virtual Color Computer) is free software: you can redistribute",IDC_STATIC,7,232,209,11
    CTEXT           "it and/or modify it under the terms of the GNU General Public License",IDC_STATIC,7,243,224,11
    CTEXT           "as published by the Free Software Foundation, either version 3 of the",IDC_STATIC,7,254,223,8
    CTEXT           "License, or (at your option) any later version.",IDC_STATIC,37,265,159,8
    CTEXT           "VCC (Virtual Color Computer) is distributed in the hope that it will ",IDC_STATIC,9,278,207,8
    CTEXT           "be useful, but WITHOUT ANY WARRANTY; without even the implied warranty",IDC_STATIC,5,289,223,8
    CTEXT           "of MERCHANTABILITY or FITNESS FOR A PARTICULAR PURPOSE.",IDC_STATIC,5,300,226,8
    CTEXT           "See the GNU General Public License for more details.",IDC_STATIC,31,311,174,8
    CTEXT           "You should have received a copy of the GNU General Public License",IDC_STATIC,5,326,219,8
    CTEXT           "Rebased to more ""modern"" compilers by Gary Coulbourne",IDC_STATIC,1,182,230,8
    CTEXT           "VCC Repository and Release Packages maintained by Bill Pierce",IDC_STATIC,9,173,206,8
    CTEXT           "Some code from OVCC by Walter Zambotti",IDC_STATIC,28,212,175,12,SS_CENTERIMAGE
    CTEXT           "Adapted to VS2015 and Minor Bug Fixes by Wes Gale",IDC_STATIC,23,183,178,10
    CTEXT           "Bug fixes and Enhancements by Bill Pierce, James Ross, Peter Westberg, James Rye, EJ Jaquay, && Trey Tomes",IDC_STATIC,19,194,193,20
    CTEXT           "along with VCC (Virtual Color Computer). If not, see http://www.gnu.org/licenses/.",IDC_STATIC,31,337,174,18
END

IDD_TCONFIG DIALOGEX 0, 0, 397, 213
STYLE DS_SETFONT | DS_MODALFRAME | WS_POPUP | WS_CAPTION | WS_SYSMENU
CAPTION "Vcc Options"
FONT 8, "MS Sans Serif", 0, 0, 0x0
BEGIN
    DEFPUSHBUTTON   "OK",IDOK,6,191,36,14
    PUSHBUTTON      "Cancel",IDCANCEL,82,191,36,14
    CONTROL         "Tab1",IDC_CONFIGTAB,"SysTabControl32",0x0,7,7,383,180
    PUSHBUTTON      "Apply",IDAPPLY,44,191,36,14
END

IDD_DISPLAY DIALOGEX 0, 0, 322, 152
STYLE DS_SETFONT | WS_CHILD
FONT 8, "MS Sans Serif", 0, 0, 0x1
BEGIN
<<<<<<< HEAD
    CONTROL         "Slider1",IDC_FRAMESKIP,"msctls_trackbar32",TBS_TOP | TBS_NOTICKS | WS_TABSTOP,120,18,151,15,WS_EX_CLIENTEDGE
    EDITTEXT        IDC_FRAMEDISPLAY,281,18,27,15,ES_AUTOHSCROLL | ES_READONLY
    CONTROL         "Scan Lines",IDC_SCANLINES,"Button",BS_AUTOCHECKBOX | WS_TABSTOP,141,50,51,10
    GROUPBOX        "Frame Skip",IDC_STATIC,116,6,202,35,BS_CENTER
    CONTROL         "Force Aspect",IDC_ASPECT,"Button",BS_AUTOCHECKBOX | WS_TABSTOP,141,62,58,10
    CONTROL         "Allow Resize",IDC_RESIZE,"Button",BS_AUTOCHECKBOX | WS_TABSTOP,140,74,56,10
    GROUPBOX        "[F6] Monitor Type",IDC_STATIC,7,7,103,60,BS_CENTER
    ICON            "",IDC_MONTYPE,86,15,20,20
    RADIOBUTTON     "RGB",IDC_RGB,11,15,31,10
    RADIOBUTTON     "Composite",IDC_COMPOSITE,11,29,49,10
    RADIOBUTTON     "Updated Palette",IDC_UPD_PALETTE,21,38,70,11
    RADIOBUTTON     "Original Palette",IDC_ORG_PALETTE,21,47,70,11
    CONTROL         "[F8] Throttle Speed",IDC_THROTTLE,"Button",BS_AUTOCHECKBOX | WS_GROUP | WS_TABSTOP,140,87,77,10
    CTEXT           "WARNING: Unchecking the ""Throttle Speed"" can greatly affect many functions of the VCC emulation including keyboard operation. Use with CAUTION! Please use ""Over-Clocking"" instead",IDC_STATIC,137,100,163,39,SS_SUNKEN,WS_EX_STATICEDGE
=======

    CONTROL         "Slider1",IDC_FRAMESKIP,"msctls_trackbar32",TBS_TOP | TBS_NOTICKS | WS_TABSTOP,120,18,151,15,WS_EX_CLIENTEDGE
    EDITTEXT        IDC_FRAMEDISPLAY,281,18,27,15,ES_AUTOHSCROLL | ES_READONLY
	GROUPBOX        "Frame Skip", IDC_STATIC, 116, 6, 202, 35, BS_CENTER
	CONTROL         "Scan Lines",IDC_SCANLINES,"Button",BS_AUTOCHECKBOX | WS_TABSTOP,91,74,51,10
	CONTROL         "[F8] Throttle Speed", IDC_THROTTLE, "Button", BS_AUTOCHECKBOX | WS_TABSTOP, 153, 86, 77, 10
    CONTROL         "Force Aspect",IDC_ASPECT,"Button",BS_AUTOCHECKBOX | WS_TABSTOP,91,86,58,10
    CONTROL         "Allow Resize",IDC_RESIZE,"Button",BS_AUTOCHECKBOX | WS_TABSTOP,153,74,56,10
	CONTROL         "Remember Screen Size", IDC_REMEMBER_SIZE, "Button", BS_AUTOCHECKBOX | WS_TABSTOP, 153, 98, 94, 10
	
    GROUPBOX        "[F6] Monitor Type",IDC_STATIC,5,6,103,60,BS_CENTER
    ICON            "",IDC_MONTYPE,84,14,21,20
    RADIOBUTTON     "RGB",IDC_RGB,9,15,31,10
    RADIOBUTTON     "Composite",IDC_COMPOSITE,9,28,49,10
    RADIOBUTTON     "Updated Palette",IDC_UPD_PALETTE,19,37,70,11
    RADIOBUTTON     "Original Palette",IDC_ORG_PALETTE,19,46,70,11
>>>>>>> 55b5251e
END

IDD_CPU DIALOGEX 0, 0, 330, 172
STYLE DS_SETFONT | WS_CHILD
FONT 8, "MS Sans Serif", 0, 0, 0x1
BEGIN
    CONTROL         "Slider1",IDC_CLOCKSPEED,"msctls_trackbar32",TBS_TOP | TBS_NOTICKS | WS_TABSTOP,50,27,176,15,WS_EX_CLIENTEDGE
    EDITTEXT        IDC_CLOCKDISPLAY,232,27,45,15,ES_AUTOHSCROLL | ES_READONLY
    GROUPBOX        "Over-Clocking",IDC_STATIC,48,16,234,34,BS_CENTER
    ICON            "",IDC_CPUICON,245,71,20,20
    RADIOBUTTON     "Motorola MC6809 CPU",IDC_6809,129,70,89,10
    RADIOBUTTON     "Hitachi HD6309 CPU",IDC_6309,129,83,87,10,WS_TABSTOP
    GROUPBOX        "Memory Size",IDC_STATIC,48,55,60,54,BS_CENTER
    RADIOBUTTON     "128 K",IDC_128K,57,65,35,10
    RADIOBUTTON     "512 K",IDC_512K,57,75,35,10
    RADIOBUTTON     "2048 K",IDC_2M,57,86,39,10
    RADIOBUTTON     "8192 K",IDC_8M,57,97,39,10
    GROUPBOX        "CPU",IDC_STATIC,119,54,156,44,BS_CENTER
END

IDD_AUDIO DIALOGEX 0, 0, 313, 160
STYLE DS_SETFONT | WS_CHILD
FONT 8, "MS Sans Serif", 0, 0, 0x0
BEGIN
    GROUPBOX        "Sound",IDC_STATIC,2,2,271,127,BS_CENTER
    COMBOBOX        IDC_SOUNDCARD,8,20,180,20,CBS_DROPDOWNLIST | WS_VSCROLL | WS_TABSTOP
    LTEXT           "Output device",IDC_STATIC,9,10,46,8
    COMBOBOX        IDC_RATE,7,47,92,58,CBS_DROPDOWNLIST | WS_VSCROLL | WS_TABSTOP
    LTEXT           "Sound Quality",IDC_STATIC,8,37,57,8
    CONTROL         "Progress1",IDC_PROGRESSLEFT,"msctls_progress32",PBS_SMOOTH | PBS_VERTICAL,239,12,7,109
    CONTROL         "Progress1",IDC_PROGRESSRIGHT,"msctls_progress32",PBS_SMOOTH | PBS_VERTICAL,257,12,7,110
END

IDD_INPUT DIALOGEX 0, 0, 328, 146
STYLE DS_SETFONT | WS_CHILD
FONT 8, "MS Sans Serif", 0, 0, 0x0
BEGIN
    COMBOBOX        IDC_KBCONFIG,15,26,95,61,CBS_DROPDOWNLIST | WS_VSCROLL | WS_TABSTOP
    GROUPBOX        "Keyboard Mapping",IDC_STATIC,7,15,109,29,BS_CENTER
    PUSHBUTTON      "EDIT",IDC_BUTTON1,31,74,50,14,WS_DISABLED
    LTEXT           "Edit Custom Keyboard",IDC_STATIC,23,64,73,8
    GROUPBOX        "Keyboard Map Desciptions",IDC_STATIC,120,14,193,106
    LTEXT           "Coco (DECB): Layout physically resembles the Coco keayboard as close as possible.",IDC_STATIC,124,27,185,20
    LTEXT           "Natural (OS-9): Standard PC keyboard layout.",IDC_STATIC,121,52,187,15
    LTEXT           "Compact (OS-9): Natural PC layout with no numberpad (laptops, Macs, etc).",IDC_STATIC,121,68,187,19
    LTEXT           "Custom: User designed custom keyboard layout.",IDC_STATIC,121,91,187,19
END

IDD_JOYSTICK DIALOGEX 0, 0, 395, 155
STYLE DS_SETFONT | WS_CHILD
FONT 8, "MS Sans Serif", 0, 0, 0x0
BEGIN
    LTEXT           "Fire 1",IDC_STATIC,57,121,18,8
    LTEXT           "Fire 2",IDC_STATIC,57,137,18,8
    LTEXT           "Left",IDC_STATIC,61,62,13,8
    LTEXT           "Right",IDC_STATIC,57,76,18,8
    LTEXT           "Up",IDC_STATIC,65,92,10,8
    LTEXT           "Down",IDC_STATIC,55,106,20,8
    LTEXT           "Fire 1",IDC_STATIC,205,121,18,8
    LTEXT           "Fire 2",IDC_STATIC,205,137,18,8
    LTEXT           "Left",IDC_STATIC,209,62,13,8
    LTEXT           "Right",IDC_STATIC,205,76,18,8
    LTEXT           "Up",IDC_STATIC,213,92,10,8
    LTEXT           "Down",IDC_STATIC,203,106,20,8
    COMBOBOX        IDC_LEFT_LEFT,75,58,48,88,CBS_DROPDOWNLIST | WS_VSCROLL | WS_TABSTOP
    COMBOBOX        IDC_LEFT_RIGHT,75,73,48,93,CBS_DROPDOWNLIST | WS_VSCROLL | WS_TABSTOP
    COMBOBOX        IDC_LEFT_UP,75,89,48,81,CBS_DROPDOWNLIST | WS_VSCROLL | WS_TABSTOP
    COMBOBOX        IDC_LEFT_DOWN,75,103,48,80,CBS_DROPDOWNLIST | WS_VSCROLL | WS_TABSTOP
    COMBOBOX        IDC_LEFT_FIRE1,75,119,48,82,CBS_DROPDOWNLIST | WS_VSCROLL | WS_TABSTOP
    COMBOBOX        IDC_LEFT_FIRE2,75,134,48,81,CBS_DROPDOWNLIST | WS_VSCROLL | WS_TABSTOP
    COMBOBOX        IDC_RIGHT_LEFT,225,58,48,97,CBS_DROPDOWNLIST | WS_VSCROLL | WS_TABSTOP
    COMBOBOX        IDC_RIGHT_RIGHT,225,73,48,97,CBS_DROPDOWNLIST | WS_VSCROLL | WS_TABSTOP
    COMBOBOX        IDC_RIGHT_UP,225,89,48,84,CBS_DROPDOWNLIST | WS_VSCROLL | WS_TABSTOP
    COMBOBOX        IDC_RIGHT_DOWN,225,103,48,77,CBS_DROPDOWNLIST | WS_VSCROLL | WS_TABSTOP
    COMBOBOX        IDC_RIGHT_FIRE1,225,119,48,84,CBS_DROPDOWNLIST | WS_VSCROLL | WS_TABSTOP
    COMBOBOX        IDC_RIGHT_FIRE2,225,134,48,99,CBS_DROPDOWNLIST | WS_VSCROLL | WS_TABSTOP
    RADIOBUTTON     "Keyboard",IDC_LEFT_KEYBOARD,11,58,46,10
    RADIOBUTTON     "Joystick",IDC_LEFTJOYSTICK,11,33,41,10
    RADIOBUTTON     "Audio",IDC_LEFTAUDIO,11,17,34,10,WS_DISABLED
    COMBOBOX        IDC_LEFTAUDIODEVICE,51,17,75,57,CBS_DROPDOWNLIST | WS_DISABLED | WS_VSCROLL | WS_TABSTOP
    COMBOBOX        IDC_LEFTJOYSTICKDEVICE,51,33,75,56,CBS_DROPDOWNLIST | WS_VSCROLL | WS_TABSTOP
    GROUPBOX        "Left Joystick Input",IDC_STATIC,7,7,123,146,BS_CENTER
    RADIOBUTTON     "Keyboard",IDC_RIGHT_KEYBOARD,157,58,46,10
    RADIOBUTTON     "Joystick",IDC_RIGHTJOYSTICK,157,33,41,10
    RADIOBUTTON     "Audio",IDC_RIGHTAUDIO,157,17,34,10,WS_DISABLED
    COMBOBOX        IDC_RIGHTAUDIODEVICE,199,17,75,57,CBS_DROPDOWNLIST | WS_DISABLED | WS_VSCROLL | WS_TABSTOP
    COMBOBOX        IDC_RIGHTJOYSTICKDEVICE,199,33,75,56,CBS_DROPDOWNLIST | WS_VSCROLL | WS_TABSTOP
    GROUPBOX        "Right Joystick Input",IDC_STATIC,153,7,125,145,BS_CENTER
    RADIOBUTTON     "Mouse",IDC_LEFT_USEMOUSE,11,46,37,10
    RADIOBUTTON     "Mouse",IDC_RIGHT_USEMOUSE,157,46,37,10
    ICON            "",IDC_LEFTICON,13,87,20,20
    ICON            "",IDC_RIGHTICON,163,87,20,20
    RADIOBUTTON     "Standard",IDC_RIGHTSTANDARD,291,20,45,10,WS_DISABLED
    RADIOBUTTON     "Tandy Hi-res",IDC_RIGHTTHRES,291,33,56,10,WS_DISABLED
    RADIOBUTTON     "CC-MAX ",IDC_RIGHTCCMAX,291,47,45,10,WS_DISABLED
    GROUPBOX        "Right Emulation",IDC_STATIC,289,9,67,59
    RADIOBUTTON     "Standard",IDC_LEFTSTANDARD,293,86,45,10,WS_DISABLED
    RADIOBUTTON     "Tandy Hi-res",IDC_LEFTTHIRES,293,98,56,10,WS_DISABLED
    RADIOBUTTON     "CC-MAX ",IDC_LEFTCCMAX,293,111,45,10,WS_DISABLED
    GROUPBOX        "Left Emulation",IDC_STATIC,291,74,66,59
END

IDD_MISC DIALOGEX 0, 0, 222, 116
STYLE DS_SETFONT | WS_CHILD
FONT 8, "MS Sans Serif", 0, 0, 0x0
BEGIN
    CONTROL         "AutoStart Emulation",IDC_AUTOSTART,"Button",BS_AUTOCHECKBOX | WS_TABSTOP,72,47,78,10
    GROUPBOX        "Misc.",IDC_STATIC,66,39,88,38,BS_CENTER
    CONTROL         "AutoStart Cart",IDC_AUTOCART,"Button",BS_AUTOCHECKBOX | WS_TABSTOP,72,61,60,10
END

IDD_CASSETTE DIALOGEX 0, 0, 257, 93
STYLE DS_SETFONT | WS_CHILD
FONT 8, "MS Sans Serif", 0, 0, 0x1
BEGIN
    PUSHBUTTON      "Play",IDC_PLAY,44,43,35,18,BS_CENTER | BS_VCENTER,WS_EX_DLGMODALFRAME
    PUSHBUTTON      "Rec",IDC_REC,5,43,35,18,0,WS_EX_DLGMODALFRAME
    PUSHBUTTON      "Rewind",IDC_RESET,161,43,35,18,0,WS_EX_DLGMODALFRAME
    EDITTEXT        IDC_TAPEFILE,5,14,163,15,ES_AUTOHSCROLL | ES_READONLY
    PUSHBUTTON      "Stop",IDC_STOP,83,43,35,18,0,WS_EX_DLGMODALFRAME
    PUSHBUTTON      "Browse",IDC_TBROWSE,175,14,50,14
    LTEXT           "Counter",IDC_STATIC,76,81,26,8
    LTEXT           "Mode",IDC_STATIC,18,81,19,8
    PUSHBUTTON      "Eject",IDC_EJECT,122,43,35,18,0,WS_EX_DLGMODALFRAME
    CONTROL         "",IDC_TCOUNT,"RICHEDIT",TCS_RAGGEDRIGHT | TCS_OWNERDRAWFIXED | WS_BORDER | WS_TABSTOP,53,65,77,15,WS_EX_CLIENTEDGE | WS_EX_RIGHT | WS_EX_STATICEDGE
    CONTROL         "",IDC_MODE,"RICHEDIT",TCS_RAGGEDRIGHT | WS_BORDER | WS_TABSTOP,7,66,40,14,WS_EX_CLIENTEDGE | WS_EX_STATICEDGE
END

IDD_BITBANGER DIALOG 0, 0, 268, 110
STYLE DS_SETFONT | WS_CHILD
FONT 8, "MS Sans Serif"
BEGIN
    EDITTEXT        IDC_SERIALFILE,7,7,254,14,ES_AUTOHSCROLL | ES_READONLY
    PUSHBUTTON      "Open",IDC_OPEN,7,26,50,14
    PUSHBUTTON      "Close",IDC_CLOSE,61,26,50,14
    CONTROL         "Add LF to CR",IDC_LF,"Button",BS_AUTOCHECKBOX | WS_TABSTOP,7,46,61,10
    CONTROL         "Print Monitor window",IDC_PRINTMON,"Button",BS_AUTOCHECKBOX | WS_TABSTOP,7,58,81,10
END

IDD_DIALOG1 DIALOGEX 0, 0, 611, 296
STYLE DS_SETFONT | DS_MODALFRAME | DS_FIXEDSYS | WS_POPUP | WS_CAPTION | WS_SYSMENU
CAPTION "Keyboard Map"
FONT 8, "MS Shell Dlg", 400, 0, 0x1
BEGIN
    DEFPUSHBUTTON   "OK",IDOK,499,275,50,14
    PUSHBUTTON      "Cancel",IDCANCEL,554,275,50,14
    GROUPBOX        "PC Keyboard",IDC_STATIC,14,15,590,133
    PUSHBUTTON      "ESC",IDC_BUTTON1,45,26,22,17
    PUSHBUTTON      "F1",IDC_BUTTON2,88,27,22,16
    PUSHBUTTON      "F2",IDC_BUTTON3,111,27,22,16
    PUSHBUTTON      "F3",IDC_BUTTON4,133,27,22,16
    PUSHBUTTON      "F4",IDC_BUTTON5,155,27,22,16
    PUSHBUTTON      "F5",IDC_BUTTON6,187,27,22,16
    PUSHBUTTON      "F6",IDC_BUTTON7,209,27,22,16
    PUSHBUTTON      "F7",IDC_BUTTON8,231,27,22,16
    PUSHBUTTON      "F8",IDC_BUTTON9,253,27,22,16
    PUSHBUTTON      "F9",IDC_BUTTON10,287,27,22,16
    PUSHBUTTON      "F10",IDC_BUTTON11,309,27,22,16
    PUSHBUTTON      "F11",IDC_BUTTON12,331,27,22,16
    PUSHBUTTON      "F12",IDC_BUTTON13,353,27,22,16
    PUSHBUTTON      "Prt Scr",IDC_BUTTON14,379,27,22,16,BS_MULTILINE
    PUSHBUTTON      "Scrl Lck",IDC_BUTTON15,401,27,22,16,BS_MULTILINE
    PUSHBUTTON      "Pause",IDC_BUTTON16,423,27,22,16
    PUSHBUTTON      "` ~",IDC_BUTTON17,44,46,22,16
    PUSHBUTTON      "1 !",IDC_BUTTON18,66,46,22,16
    PUSHBUTTON      "2 @",IDC_BUTTON19,88,46,22,16
    PUSHBUTTON      "3 #",IDC_BUTTON20,110,46,22,16
    PUSHBUTTON      "4 $",IDC_BUTTON21,132,46,22,16
    PUSHBUTTON      "5 %",IDC_BUTTON22,154,46,22,16
    PUSHBUTTON      "6 ^",IDC_BUTTON23,176,46,22,16
    PUSHBUTTON      "7 &&",IDC_BUTTON24,198,46,22,16
    PUSHBUTTON      "8 *",IDC_BUTTON25,220,46,22,16
    PUSHBUTTON      "9 (",IDC_BUTTON26,242,46,22,16
    PUSHBUTTON      "0 )",IDC_BUTTON27,264,46,22,16
    PUSHBUTTON      "- _",IDC_BUTTON28,286,46,22,16
    PUSHBUTTON      "= +",IDC_BUTTON29,308,46,22,16
    PUSHBUTTON      "Backspace",IDC_BUTTON30,330,46,45,16
    PUSHBUTTON      "INST",IDC_BUTTON31,379,47,22,16
    PUSHBUTTON      "Home",IDC_BUTTON32,401,47,22,16
    PUSHBUTTON      "PgUp",IDC_BUTTON33,423,47,22,16
    PUSHBUTTON      "TAB",IDC_BUTTON34,44,62,28,16
    PUSHBUTTON      "Q q",IDC_BUTTON35,72,62,22,16
    PUSHBUTTON      "W w",IDC_BUTTON36,94,62,22,16
    PUSHBUTTON      "E e",IDC_BUTTON37,116,62,22,16
    PUSHBUTTON      "R r",IDC_BUTTON38,138,62,22,16
    PUSHBUTTON      "T t",IDC_BUTTON39,160,62,22,16
    PUSHBUTTON      "Y y",IDC_BUTTON40,182,62,22,16
    PUSHBUTTON      "U u",IDC_BUTTON41,204,62,22,16
    PUSHBUTTON      "I i",IDC_BUTTON42,226,62,22,16
    PUSHBUTTON      "O o",IDC_BUTTON43,248,62,22,16
    PUSHBUTTON      "P p",IDC_BUTTON44,270,62,22,16
    PUSHBUTTON      "[ {",IDC_BUTTON45,292,62,22,16
    PUSHBUTTON      "] }",IDC_BUTTON46,314,62,22,16
    PUSHBUTTON      "DEL",IDC_BUTTON47,379,63,22,16
    PUSHBUTTON      "End",IDC_BUTTON48,401,63,22,16
    PUSHBUTTON      "PgDn",IDC_BUTTON49,423,63,22,16
    PUSHBUTTON      "CAPS",IDC_BUTTON50,44,78,32,16
    PUSHBUTTON      "A a",IDC_BUTTON51,76,78,22,16
    PUSHBUTTON      "S s",IDC_BUTTON52,98,78,22,16
    PUSHBUTTON      "D d",IDC_BUTTON53,120,78,22,16
    PUSHBUTTON      "F f",IDC_BUTTON54,142,78,22,16
    PUSHBUTTON      "G g",IDC_BUTTON55,164,78,22,16
    PUSHBUTTON      "H h",IDC_BUTTON56,186,78,22,16
    PUSHBUTTON      "J j",IDC_BUTTON57,208,78,22,16
    PUSHBUTTON      "K k",IDC_BUTTON58,230,78,22,16
    PUSHBUTTON      "L l",IDC_BUTTON59,252,78,22,16
    PUSHBUTTON      "; :",IDC_BUTTON60,274,78,22,16
    PUSHBUTTON      "' """,IDC_BUTTON61,296,78,22,16
    PUSHBUTTON      "\\ |",IDC_BUTTON62,318,78,22,16
    PUSHBUTTON      "ENTER",IDC_BUTTON64,340,63,35,31
    PUSHBUTTON      "SHIFT",IDC_BUTTON63,44,94,42,16
    PUSHBUTTON      "Z z",IDC_BUTTON65,86,94,22,16
    PUSHBUTTON      "X x",IDC_BUTTON66,108,94,22,16
    PUSHBUTTON      "C c",IDC_BUTTON67,130,94,22,16
    PUSHBUTTON      "V v",IDC_BUTTON68,152,94,22,16
    PUSHBUTTON      "B b",IDC_BUTTON69,174,94,22,16
    PUSHBUTTON      "N n",IDC_BUTTON70,196,94,22,16
    PUSHBUTTON      "M m",IDC_BUTTON71,218,94,22,16
    PUSHBUTTON      ", <",IDC_BUTTON72,240,94,22,16
    PUSHBUTTON      ". >",IDC_BUTTON73,262,94,22,16
    PUSHBUTTON      "/ ?",IDC_BUTTON74,284,94,22,16
    PUSHBUTTON      "SHIFT",IDC_BUTTON75,306,94,69,16
    PUSHBUTTON      "CTRL",IDC_BUTTON76,45,110,27,16
    PUSHBUTTON      "WIN",IDC_BUTTON77,73,110,27,16
    PUSHBUTTON      "ALT",IDC_BUTTON78,101,110,27,16
    PUSHBUTTON      "CTRL",IDC_BUTTON79,347,110,27,16
    PUSHBUTTON      "Media",IDC_BUTTON80,320,110,27,16
    PUSHBUTTON      "WIN",IDC_BUTTON81,292,110,27,16
    PUSHBUTTON      "ALT",IDC_BUTTON82,264,110,27,16
    PUSHBUTTON      "SPACE",IDC_BUTTON83,129,110,134,16
    PUSHBUTTON      "Left",IDC_BUTTON84,379,110,22,16
    PUSHBUTTON      "Down",IDC_BUTTON85,402,110,22,16
    PUSHBUTTON      "Right",IDC_BUTTON86,424,110,22,16
    PUSHBUTTON      "Up",IDC_BUTTON87,402,94,22,16
    PUSHBUTTON      "Num Lk",IDC_BUTTON88,449,47,22,16,BS_MULTILINE
    PUSHBUTTON      "/",IDC_BUTTON89,471,47,22,16
    PUSHBUTTON      "*",IDC_BUTTON90,493,47,22,16
    PUSHBUTTON      "-",IDC_BUTTON91,515,47,22,16
    PUSHBUTTON      "7 Home",IDC_BUTTON92,449,63,22,16,BS_MULTILINE
    PUSHBUTTON      " 8  Up",IDC_BUTTON93,471,63,22,16,BS_MULTILINE
    PUSHBUTTON      "9 PgUp",IDC_BUTTON94,493,63,22,16,BS_MULTILINE
    PUSHBUTTON      "4 Left",IDC_BUTTON95,449,79,22,16,BS_MULTILINE
    PUSHBUTTON      "5",IDC_BUTTON96,471,79,22,16
    PUSHBUTTON      "6 Right",IDC_BUTTON97,493,79,22,16,BS_MULTILINE
    PUSHBUTTON      " 1  End",IDC_BUTTON98,449,95,22,16,BS_MULTILINE
    PUSHBUTTON      "2 Down",IDC_BUTTON99,471,95,22,16,BS_MULTILINE
    PUSHBUTTON      "3 PgDn",IDC_BUTTON100,493,95,22,16,BS_MULTILINE
    PUSHBUTTON      "  .  Del",IDC_BUTTON101,493,111,22,16,BS_MULTILINE
    PUSHBUTTON      "0 Insert",IDC_BUTTON102,449,111,43,16
    PUSHBUTTON      "+",IDC_BUTTON103,515,63,22,32
    PUSHBUTTON      "Enter",IDC_BUTTON104,515,95,22,32
    GROUPBOX        "Coco Keyboard",IDC_STATIC,14,154,590,108
    PUSHBUTTON      "1 !",IDC_BUTTON105,39,166,22,16
    PUSHBUTTON      "2 """,IDC_BUTTON106,61,166,22,16
    PUSHBUTTON      "3 #",IDC_BUTTON107,83,166,22,16
    PUSHBUTTON      "4 $",IDC_BUTTON108,105,166,22,16
    PUSHBUTTON      "5 %",IDC_BUTTON109,127,166,22,16
    PUSHBUTTON      "6 &&",IDC_BUTTON110,149,166,22,16
    PUSHBUTTON      "7 '",IDC_BUTTON111,171,166,22,16
    PUSHBUTTON      "8 (",IDC_BUTTON112,193,166,22,16
    PUSHBUTTON      "9 )",IDC_BUTTON113,215,166,22,16
    PUSHBUTTON      "0",IDC_BUTTON114,237,166,22,16
    PUSHBUTTON      ": *",IDC_BUTTON115,259,166,22,16
    PUSHBUTTON      "- =",IDC_BUTTON116,281,166,22,16
    PUSHBUTTON      "Q q",IDC_BUTTON117,45,182,22,16
    PUSHBUTTON      "W w",IDC_BUTTON118,67,182,22,16
    PUSHBUTTON      "E e",IDC_BUTTON119,89,182,22,16
    PUSHBUTTON      "R r",IDC_BUTTON120,111,182,22,16
    PUSHBUTTON      "T t",IDC_BUTTON121,133,182,22,16
    PUSHBUTTON      "Y y",IDC_BUTTON122,155,182,22,16
    PUSHBUTTON      "U u",IDC_BUTTON123,177,182,22,16
    PUSHBUTTON      "I i",IDC_BUTTON124,199,182,22,16
    PUSHBUTTON      "O o",IDC_BUTTON125,221,182,22,16
    PUSHBUTTON      "P p",IDC_BUTTON126,243,182,22,16
    PUSHBUTTON      "@",IDC_BUTTON127,265,182,22,16
    PUSHBUTTON      "CLR",IDC_BUTTON128,287,182,22,16
    PUSHBUTTON      "A a",IDC_BUTTON129,49,198,22,16
    PUSHBUTTON      "S s",IDC_BUTTON130,71,198,22,16
    PUSHBUTTON      "D d",IDC_BUTTON131,93,198,22,16
    PUSHBUTTON      "F f",IDC_BUTTON132,115,198,22,16
    PUSHBUTTON      "G g",IDC_BUTTON133,137,198,22,16
    PUSHBUTTON      "H h",IDC_BUTTON134,159,198,22,16
    PUSHBUTTON      "J j",IDC_BUTTON135,181,198,22,16
    PUSHBUTTON      "K k",IDC_BUTTON136,203,198,22,16
    PUSHBUTTON      "L l",IDC_BUTTON137,225,198,22,16
    PUSHBUTTON      "; :",IDC_BUTTON138,247,198,22,16
    PUSHBUTTON      "Left",IDC_BUTTON140,299,198,22,16
    PUSHBUTTON      "Z z",IDC_BUTTON141,59,214,22,16
    PUSHBUTTON      "X x",IDC_BUTTON142,81,214,22,16
    PUSHBUTTON      "C c",IDC_BUTTON143,103,214,22,16
    PUSHBUTTON      "V v",IDC_BUTTON144,125,214,22,16
    PUSHBUTTON      "B b",IDC_BUTTON145,147,214,22,16
    PUSHBUTTON      "N n",IDC_BUTTON146,169,214,22,16
    PUSHBUTTON      "M m",IDC_BUTTON147,191,214,22,16
    PUSHBUTTON      ", <",IDC_BUTTON148,213,214,22,16
    PUSHBUTTON      ". >",IDC_BUTTON149,235,214,22,16
    PUSHBUTTON      "/ ?",IDC_BUTTON150,257,214,22,16
    PUSHBUTTON      "ALT",IDC_BUTTON151,23,182,22,16
    PUSHBUTTON      "CTRL",IDC_BUTTON152,27,198,22,16
    PUSHBUTTON      "SHIFT",IDC_BUTTON153,31,214,29,16
    PUSHBUTTON      "SHIFT",IDC_BUTTON154,279,214,29,16
    PUSHBUTTON      "ENTER",IDC_BUTTON155,269,198,29,16
    PUSHBUTTON      "Down",IDC_BUTTON156,309,214,22,16
    PUSHBUTTON      "Right",IDC_BUTTON157,321,198,22,16
    PUSHBUTTON      "Up",IDC_BUTTON158,309,182,22,16
    PUSHBUTTON      "BRK",IDC_BUTTON159,321,166,22,16
    PUSHBUTTON      "SPACE",IDC_BUTTON160,81,230,177,16
    PUSHBUTTON      "F1",IDC_BUTTON161,297,230,22,16
    PUSHBUTTON      "F2",IDC_BUTTON162,319,230,22,16
    LTEXT           "Select Coco 3 Key",IDC_STATIC,367,166,111,8
    CTEXT           "Coco 3 Key",IDC_STATIC,431,182,42,8
    CTEXT           "Break",IDC_STATIC,431,190,42,8
    CTEXT           "Break",IDC_STATIC,430,212,42,8
    CTEXT           "PC Key",IDC_STATIC,430,204,42,8
    PUSHBUTTON      "Select Coco 3 Key",IDC_BUTTON139,365,179,50,19,BS_MULTILINE
    PUSHBUTTON      "Select PC Key",IDC_BUTTON163,365,204,50,18,BS_MULTILINE
    PUSHBUTTON      "Set Custom Key Sequence",IDC_BUTTON164,365,228,50,18,BS_MULTILINE
    CTEXT           "SHIFT, CTRL, ALT Click for Special Keys",IDC_STATIC,351,249,128,8
    GROUPBOX        "",IDC_STATIC,360,175,117,26
    GROUPBOX        "",IDC_STATIC,359,198,117,50
    PUSHBUTTON      "Clear Keymap",IDC_BUTTON165,485,202,50,18,BS_MULTILINE
    PUSHBUTTON      "Load Custom Keymap",IDC_BUTTON166,537,222,50,18,BS_MULTILINE
    PUSHBUTTON      "Save Custom Keymap",IDC_BUTTON167,485,222,50,18,BS_MULTILINE
    CONTROL         "Disable A-Z Edit",IDC_RADIO1,"Button",BS_AUTORADIOBUTTON,485,187,65,10
    CONTROL         "Disable 1-0 Edit",IDC_RADIO2,"Button",BS_AUTORADIOBUTTON,485,177,65,10
    CONTROL         "Disable CTRL ALT SHIFT Edit",IDC_RADIO3,"Button",BS_AUTORADIOBUTTON,485,167,103,10
END


/////////////////////////////////////////////////////////////////////////////
//
// DESIGNINFO
//

#ifdef APSTUDIO_INVOKED
GUIDELINES DESIGNINFO
BEGIN
    IDD_ABOUTBOX, DIALOG
    BEGIN
        LEFTMARGIN, 1
        RIGHTMARGIN, 231
        TOPMARGIN, 3
        BOTTOMMARGIN, 377
    END

    IDD_TCONFIG, DIALOG
    BEGIN
        LEFTMARGIN, 7
        RIGHTMARGIN, 390
        TOPMARGIN, 7
        BOTTOMMARGIN, 206
    END

    IDD_DISPLAY, DIALOG
    BEGIN
        LEFTMARGIN, 7
        RIGHTMARGIN, 318
        TOPMARGIN, 7
        BOTTOMMARGIN, 148
    END

    IDD_CPU, DIALOG
    BEGIN
        LEFTMARGIN, 7
        RIGHTMARGIN, 323
        TOPMARGIN, 7
        BOTTOMMARGIN, 165
    END

    IDD_AUDIO, DIALOG
    BEGIN
        RIGHTMARGIN, 305
        BOTTOMMARGIN, 154
    END

    IDD_INPUT, DIALOG
    BEGIN
        LEFTMARGIN, 7
        RIGHTMARGIN, 321
        TOPMARGIN, 7
        BOTTOMMARGIN, 139
    END

    IDD_JOYSTICK, DIALOG
    BEGIN
        LEFTMARGIN, 7
        RIGHTMARGIN, 388
        TOPMARGIN, 7
        BOTTOMMARGIN, 148
    END

    IDD_MISC, DIALOG
    BEGIN
        LEFTMARGIN, 4
        RIGHTMARGIN, 216
        TOPMARGIN, 3
        BOTTOMMARGIN, 111
    END

    IDD_CASSETTE, DIALOG
    BEGIN
    END

    IDD_BITBANGER, DIALOG
    BEGIN
        LEFTMARGIN, 7
        RIGHTMARGIN, 261
        TOPMARGIN, 7
        BOTTOMMARGIN, 103
    END

    IDD_DIALOG1, DIALOG
    BEGIN
        LEFTMARGIN, 7
        RIGHTMARGIN, 604
        TOPMARGIN, 7
        BOTTOMMARGIN, 289
    END
END
#endif    // APSTUDIO_INVOKED


/////////////////////////////////////////////////////////////////////////////
//
// Version
//

VS_VERSION_INFO VERSIONINFO
 FILEVERSION 2,1,0,3
 PRODUCTVERSION 2,1,0,3
 FILEFLAGSMASK 0x3fL
#ifdef _DEBUG
 FILEFLAGS 0x29L
#else
 FILEFLAGS 0x28L
#endif
 FILEOS 0x40004L
 FILETYPE 0x1L
 FILESUBTYPE 0x0L
BEGIN
    BLOCK "StringFileInfo"
    BEGIN
        BLOCK "040904b0"
        BEGIN
            VALUE "Comments", "How bored are you that your reading this?"
            VALUE "CompanyName", "Not Radio Shack"
            VALUE "FileDescription", "Vcc"
            VALUE "FileVersion", "2.1.0c"
            VALUE "InternalName", "Poco"
            VALUE "LegalCopyright", "Copyright ? 2015 by BitRot Software"
            VALUE "LegalTrademarks", "BLAZEMONGER!"
            VALUE "OriginalFilename", "Vcc.exe"
            VALUE "PrivateBuild", "For a good time call 867-5309 Jenny ;)"
            VALUE "ProductName", "Vcc"
            VALUE "ProductVersion", "26-3334"
            VALUE "SpecialBuild", "Tandy Color Computer 3"
        END
    END
    BLOCK "VarFileInfo"
    BEGIN
        VALUE "Translation", 0x409, 1200
    END
END


/////////////////////////////////////////////////////////////////////////////
//
// Bitmap
//

IDB_NOMUTE              BITMAP                  "resources\\speaker1.bmp"

IDB_MUTE                BITMAP                  "resources\\speaker2.bmp"

IDB_VCC                 BITMAP                  "resources\\vcc.bmp"

IDB_3GUYS               BITMAP                  "resources\\3guys.bmp"


/////////////////////////////////////////////////////////////////////////////
//
// Cursor
//

IDC_NONE                CURSOR                  "resources\\cursor1.cur"


/////////////////////////////////////////////////////////////////////////////
//
// AFX_DIALOG_LAYOUT
//

IDD_JOYSTICK AFX_DIALOG_LAYOUT
BEGIN
    0
END

IDD_TCONFIG AFX_DIALOG_LAYOUT
BEGIN
    0
END

IDD_INPUT AFX_DIALOG_LAYOUT
BEGIN
    0
END

IDD_MISC AFX_DIALOG_LAYOUT
BEGIN
    0
END

IDD_DIALOG1 AFX_DIALOG_LAYOUT
BEGIN
    0
END

IDD_ABOUTBOX AFX_DIALOG_LAYOUT
BEGIN
    0
END

IDD_DISPLAY AFX_DIALOG_LAYOUT
BEGIN
    0
END

IDD_CPU AFX_DIALOG_LAYOUT
BEGIN
    0
END

IDD_AUDIO AFX_DIALOG_LAYOUT
BEGIN
    0
END


/////////////////////////////////////////////////////////////////////////////
//
// String Table
//

STRINGTABLE
BEGIN
    IDS_APP_TITLE           "VCC 2.1.0c Tandy Color Computer 3 Emulator"
    IDS_CATNUMBER           "26-3334"
END

#endif    // English (United States) resources
/////////////////////////////////////////////////////////////////////////////



#ifndef APSTUDIO_INVOKED
/////////////////////////////////////////////////////////////////////////////
//
// Generated from the TEXTINCLUDE 3 resource.
//


/////////////////////////////////////////////////////////////////////////////
#endif    // not APSTUDIO_INVOKED
<|MERGE_RESOLUTION|>--- conflicted
+++ resolved
@@ -170,31 +170,14 @@
 STYLE DS_SETFONT | WS_CHILD
 FONT 8, "MS Sans Serif", 0, 0, 0x1
 BEGIN
-<<<<<<< HEAD
     CONTROL         "Slider1",IDC_FRAMESKIP,"msctls_trackbar32",TBS_TOP | TBS_NOTICKS | WS_TABSTOP,120,18,151,15,WS_EX_CLIENTEDGE
     EDITTEXT        IDC_FRAMEDISPLAY,281,18,27,15,ES_AUTOHSCROLL | ES_READONLY
-    CONTROL         "Scan Lines",IDC_SCANLINES,"Button",BS_AUTOCHECKBOX | WS_TABSTOP,141,50,51,10
-    GROUPBOX        "Frame Skip",IDC_STATIC,116,6,202,35,BS_CENTER
-    CONTROL         "Force Aspect",IDC_ASPECT,"Button",BS_AUTOCHECKBOX | WS_TABSTOP,141,62,58,10
-    CONTROL         "Allow Resize",IDC_RESIZE,"Button",BS_AUTOCHECKBOX | WS_TABSTOP,140,74,56,10
-    GROUPBOX        "[F6] Monitor Type",IDC_STATIC,7,7,103,60,BS_CENTER
-    ICON            "",IDC_MONTYPE,86,15,20,20
-    RADIOBUTTON     "RGB",IDC_RGB,11,15,31,10
-    RADIOBUTTON     "Composite",IDC_COMPOSITE,11,29,49,10
-    RADIOBUTTON     "Updated Palette",IDC_UPD_PALETTE,21,38,70,11
-    RADIOBUTTON     "Original Palette",IDC_ORG_PALETTE,21,47,70,11
-    CONTROL         "[F8] Throttle Speed",IDC_THROTTLE,"Button",BS_AUTOCHECKBOX | WS_GROUP | WS_TABSTOP,140,87,77,10
-    CTEXT           "WARNING: Unchecking the ""Throttle Speed"" can greatly affect many functions of the VCC emulation including keyboard operation. Use with CAUTION! Please use ""Over-Clocking"" instead",IDC_STATIC,137,100,163,39,SS_SUNKEN,WS_EX_STATICEDGE
-=======
-
-    CONTROL         "Slider1",IDC_FRAMESKIP,"msctls_trackbar32",TBS_TOP | TBS_NOTICKS | WS_TABSTOP,120,18,151,15,WS_EX_CLIENTEDGE
-    EDITTEXT        IDC_FRAMEDISPLAY,281,18,27,15,ES_AUTOHSCROLL | ES_READONLY
-	GROUPBOX        "Frame Skip", IDC_STATIC, 116, 6, 202, 35, BS_CENTER
-	CONTROL         "Scan Lines",IDC_SCANLINES,"Button",BS_AUTOCHECKBOX | WS_TABSTOP,91,74,51,10
-	CONTROL         "[F8] Throttle Speed", IDC_THROTTLE, "Button", BS_AUTOCHECKBOX | WS_TABSTOP, 153, 86, 77, 10
+    GROUPBOX        "Frame Skip", IDC_STATIC, 116, 6, 202, 35, BS_CENTER
+	  CONTROL         "Scan Lines",IDC_SCANLINES,"Button",BS_AUTOCHECKBOX | WS_TABSTOP,91,74,51,10
+	 
     CONTROL         "Force Aspect",IDC_ASPECT,"Button",BS_AUTOCHECKBOX | WS_TABSTOP,91,86,58,10
     CONTROL         "Allow Resize",IDC_RESIZE,"Button",BS_AUTOCHECKBOX | WS_TABSTOP,153,74,56,10
-	CONTROL         "Remember Screen Size", IDC_REMEMBER_SIZE, "Button", BS_AUTOCHECKBOX | WS_TABSTOP, 153, 98, 94, 10
+    CONTROL         "Remember Screen Size", IDC_REMEMBER_SIZE, "Button", BS_AUTOCHECKBOX | WS_TABSTOP, 153, 98, 94, 10
 	
     GROUPBOX        "[F6] Monitor Type",IDC_STATIC,5,6,103,60,BS_CENTER
     ICON            "",IDC_MONTYPE,84,14,21,20
@@ -202,7 +185,9 @@
     RADIOBUTTON     "Composite",IDC_COMPOSITE,9,28,49,10
     RADIOBUTTON     "Updated Palette",IDC_UPD_PALETTE,19,37,70,11
     RADIOBUTTON     "Original Palette",IDC_ORG_PALETTE,19,46,70,11
->>>>>>> 55b5251e
+    
+    CONTROL         "[F8] Throttle Speed",IDC_THROTTLE,"Button",BS_AUTOCHECKBOX | WS_GROUP | WS_TABSTOP,140,87,77,10
+    CTEXT           "WARNING: Unchecking the ""Throttle Speed"" can greatly affect many functions of the VCC emulation including keyboard operation. Use with CAUTION! Please use ""Over-Clocking"" instead",IDC_STATIC,137,100,163,39,SS_SUNKEN,WS_EX_STATICEDGE
 END
 
 IDD_CPU DIALOGEX 0, 0, 330, 172
