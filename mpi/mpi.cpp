--- conflicted
+++ resolved
@@ -64,12 +64,12 @@
 // Array of fuction pointer for each Slot
 // TODO: change to an array of slots, each slot contains vccpakapi_t, etc
 //static INITIALIZE				InitializeCalls[MAXPAX]				= { NULL,NULL,NULL,NULL };
-static vccpakapi_getname_t					GetModuleNameCalls[MAXPAX]			= {NULL,NULL,NULL,NULL};
-static vccpakapi_config_t					ConfigModuleCalls[MAXPAX]			= {NULL,NULL,NULL,NULL};
-static vccpakapi_heartbeat_t				HeartBeatCalls[MAXPAX]				= {NULL,NULL,NULL,NULL};
+static vccpakapi_getname_t				GetModuleNameCalls[MAXPAX]			= {NULL,NULL,NULL,NULL};
+static vccpakapi_config_t				ConfigModuleCalls[MAXPAX]			= {NULL,NULL,NULL,NULL};
+static vccpakapi_heartbeat_t			HeartBeatCalls[MAXPAX]				= {NULL,NULL,NULL,NULL};
 static vccpakapi_portwrite_t			PakPortWriteCalls[MAXPAX]			= {NULL,NULL,NULL,NULL};
 static vccpakapi_portread_t				PakPortReadCalls[MAXPAX]			= {NULL,NULL,NULL,NULL};
-static vcccpu_write8_t				PakMemWrite8Calls[MAXPAX]			= {NULL,NULL,NULL,NULL};
+static vcccpu_write8_t					PakMemWrite8Calls[MAXPAX]			= {NULL,NULL,NULL,NULL};
 static vcccpu_read8_t					PakMemRead8Calls[MAXPAX]			= {NULL,NULL,NULL,NULL};
 static vccpakapi_status_t				ModuleStatusCalls[MAXPAX]			= {NULL,NULL,NULL,NULL};
 static vccpakapi_getaudiosample_t		ModuleAudioSampleCalls[MAXPAX]		= {NULL,NULL,NULL,NULL};
@@ -77,17 +77,17 @@
 static vccapi_setcart_t					SetCarts[MAXPAX]					= { SetCartSlot0,SetCartSlot1,SetCartSlot2,SetCartSlot3 };
 static vccapi_dynamicmenucallback_t		DynamicMenuCallbackCalls[MAXPAX]	= { DynamicMenuCallback0,DynamicMenuCallback1,DynamicMenuCallback2,DynamicMenuCallback3 };
 static vccpakapi_setcartptr_t			SetCartCalls[MAXPAX]				= { NULL,NULL,NULL,NULL };
-static vccpakapi_setinipath_t				SetIniPathCalls[MAXPAX]				= { NULL,NULL,NULL,NULL };
+static vccpakapi_setinipath_t			SetIniPathCalls[MAXPAX]				= { NULL,NULL,NULL,NULL };
 // Set callbacks for the DLL to call
-static vccpakapi_setintptr_t	SetInteruptCallPointerCalls[MAXPAX]	= {NULL,NULL,NULL,NULL};
+static vccpakapi_setintptr_t			SetInteruptCallPointerCalls[MAXPAX]	= {NULL,NULL,NULL,NULL};
 static vccpakapi_setmemptrs_t			DmaMemPointerCalls[MAXPAX]			= {NULL,NULL,NULL,NULL};
-static HINSTANCE				hinstLib[MAXPAX]					= { NULL,NULL,NULL,NULL };
-static char						ModuleNames[MAXPAX][MAX_LOADSTRING] = { "Empty","Empty","Empty","Empty" };
-static char						CatNumber[MAXPAX][MAX_LOADSTRING]	= { "","","","" };
-static char						SlotLabel[MAXPAX][MAX_LOADSTRING * 2] = { "Empty","Empty","Empty","Empty" };
-static char						ModulePaths[MAXPAX][MAX_PATH]		= { "","","","" };
-static unsigned char *			ExtRomPointers[MAXPAX]				= { NULL,NULL,NULL,NULL };
-static unsigned int				BankedCartOffset[MAXPAX]			= { 0,0,0,0 };
+static HINSTANCE						hinstLib[MAXPAX]					= { NULL,NULL,NULL,NULL };
+static char								ModuleNames[MAXPAX][MAX_LOADSTRING] = { "Empty","Empty","Empty","Empty" };
+static char								CatNumber[MAXPAX][MAX_LOADSTRING]	= { "","","","" };
+static char								SlotLabel[MAXPAX][MAX_LOADSTRING * 2] = { "Empty","Empty","Empty","Empty" };
+static char								ModulePaths[MAXPAX][MAX_PATH]		= { "","","","" };
+static unsigned char *					ExtRomPointers[MAXPAX]				= { NULL,NULL,NULL,NULL };
+static unsigned int						BankedCartOffset[MAXPAX]			= { 0,0,0,0 };
 
 static char MenuName0[MAX_MENUS][MAX_MENU_SIZE];
 static char MenuName1[MAX_MENUS][MAX_MENU_SIZE];
@@ -113,6 +113,7 @@
 static HINSTANCE g_hinstDLL = NULL;
 static HWND g_hWnd = NULL;
 static char IniFile[MAX_PATH] = "";
+static char LastPath[MAX_PATH] = "";
 
 /****************************************************************************/
 
@@ -275,13 +276,8 @@
 	UnloadModule(Slot);
 	memset(&ofn,0,sizeof(ofn));
 	ofn.lStructSize       = sizeof (OPENFILENAME) ;
-<<<<<<< HEAD
 	ofn.hwndOwner         = g_hWnd;
 	ofn.lpstrFilter       =	"Program Packs\0*.ROM;*.DLL\0\0" ;			// filter string
-=======
-	ofn.hwndOwner         = NULL;
-	ofn.lpstrFilter		  = "Program Packs\0*.ROM;*.BIN;*.DLL\0\0";			// filter string
->>>>>>> e86b8853
 	ofn.nFilterIndex      = 1 ;								// current filter index
 	ofn.lpstrFile         = DllPath;						// contains full path and filename on return
 	ofn.nMaxFile          = MAX_PATH;						// sizeof lpstrFile
@@ -290,10 +286,18 @@
 	ofn.lpstrTitle        = TEXT("Load Program Pack");	// title bar string
 	ofn.Flags             = OFN_HIDEREADONLY;
 	ofn.lpstrInitialDir = NULL;							// initial directory
+	if (strlen(LastPath) > 0)
+	{
+		ofn.lpstrInitialDir = LastPath;
+	}
 
 	if ( GetOpenFileName (&ofn) )
 	{
-		RetVal= MountModule( Slot,DllPath);
+		// save last path
+		strcpy(LastPath, DllPath);
+		PathRemoveFileSpec(LastPath);
+
+		RetVal = MountModule( Slot,DllPath);
 	}
 }
 
@@ -320,6 +324,9 @@
 			MountModule(Temp, ModulePaths[Temp]);
 		}
 	}
+
+	GetPrivateProfileString(ModName, "LastPath", "", LastPath, MAX_PATH, IniFile);
+
 	BuildDynaMenu();
 }
 
@@ -336,6 +343,8 @@
 	WritePrivateProfileString(ModName,"SLOT3",ModulePaths[2],IniFile);
 	ValidatePath(ModulePaths[3]);
 	WritePrivateProfileString(ModName,"SLOT4",ModulePaths[3],IniFile);
+	
+	WritePrivateProfileString(ModName, "LastPath", LastPath, IniFile);
 }
 
 void ReadModuleParms(unsigned char Slot,char *String)
